﻿# Copyright (c) 2021 Institute for Quantum Computing, Baidu Inc. All Rights Reserved.
#
# Licensed under the Apache License, Version 2.0 (the "License");
# you may not use this file except in compliance with the License.
# You may obtain a copy of the License at
#
#     http://www.apache.org/licenses/LICENSE-2.0
#
# Unless required by applicable law or agreed to in writing, software
# distributed under the License is distributed on an "AS IS" BASIS,
# WITHOUT WARRANTIES OR CONDITIONS OF ANY KIND, either express or implied.
# See the License for the specific language governing permissions and
# limitations under the License.

import warnings
import copy
import math
import re
import matplotlib.pyplot as plt
from functools import reduce
from collections import defaultdict
import numpy as np
import paddle
from paddle_quantum.simulator import transfer_state, init_state_gen, measure_state
from paddle import imag, real, reshape, kron, matmul, trace
from paddle_quantum.utils import partial_trace, dagger, pauli_str_to_matrix
from paddle_quantum import shadow
from paddle_quantum.intrinsic import *
from paddle_quantum.state import density_op,vec

__all__ = [
    "UAnsatz",
    "swap_test"
]


class UAnsatz:
    r"""基于 PaddlePaddle 的动态图机制实现量子电路的 ``class`` 。

    用户可以通过实例化该 ``class`` 来搭建自己的量子电路。

    Attributes:
        n (int): 该电路的量子比特数
    """

    def __init__(self, n):
        r"""UAnsatz 的构造函数，用于实例化一个 UAnsatz 对象

        Args:
            n (int): 该电路的量子比特数
        """
        self.n = n
        self.__has_channel = False
        self.__state = None
        self.__run_mode = ''
        # Record parameters in the circuit
        self.__param = [paddle.to_tensor(np.array([0.0])),
                        paddle.to_tensor(np.array([math.pi / 2])), paddle.to_tensor(np.array([-math.pi / 2])),
                        paddle.to_tensor(np.array([math.pi / 4])), paddle.to_tensor(np.array([-math.pi / 4]))]
        # Record history of adding gates to the circuit
        self.__history = []
<<<<<<< HEAD
=======

    def expand(self,new_n):
        """
        为原来的量子电路进行比特数扩展

        Args：
            new_n(int):扩展后的量子比特数
        """
        assert new_n>=self.n,'扩展后量子比特数要大于原量子比特数'
        diff = new_n-self.n
        dim = 2**diff
        if self.__state is not None:
            if self.__run_mode=='density_matrix':
                shape = (dim,dim)
                _state = paddle.to_tensor(density_op(diff))
            elif self.__run_mode=='state_vector':
                shape = (dim,)
                _state = paddle.to_tensor(vec(0,diff))
            
            _state= paddle.reshape(_state,shape)
            _state = kron(self.__state,_state)
            self.__state = _state
        self.n = new_n
>>>>>>> 34bb545c

    def __add__(self, cir):
        r"""重载加法 ‘+’ 运算符，用于拼接两个维度相同的电路

        Args:
            cir (UAnsatz): 拼接到现有电路上的电路
        
        Returns:
            UAnsatz: 拼接后的新电路
        
        代码示例:

        .. code-block:: python

            from paddle_quantum.circuit import UAnsatz

            print('cir1: ')
            cir1 = UAnsatz(2)
            cir1.superposition_layer()
            print(cir1)

            print('cir2: ')
            cir2 = UAnsatz(2)
            cir2.cnot([0,1])
            print(cir2)

            print('cir3: ')
            cir3 = cir1 + cir2
            print(cir3)
        ::

            cir1: 
            --H--
                
            --H--
                
            cir2: 
            --*--
              |  
            --x--
                
            cir3: 
            --H----*--
                   |  
            --H----x--

        """
        assert self.n == cir.n, "two circuits does not have the same dimension"

        # Construct a new circuit that adds the two together
        cir_out = UAnsatz(self.n)
        cir_out.__param = copy.copy(self.__param)
        cir_out.__history = copy.copy(self.__history)
        cir_out._add_history(cir.__history, cir.__param)

        return cir_out

    def _get_history(self):
        r"""获取当前电路加门的历史

        Note:
            这是内部函数，你并不需要直接调用到该函数。
        """
        return self.__history, self.__param

    def _add_history(self, histories, param):
        r"""往当前 UAnsatz 里直接添加历史

        Note:
            这是内部函数，你并不需要直接调用到该函数。
        """
        if type(histories) is dict:
            histories = [histories]

        for history_ele in histories:
            param_idx = history_ele['theta']
            if param_idx is None:
                self.__history.append(copy.copy(history_ele))
            else:
                new_param_idx = []
                curr_idx = len(self.__param)
                for idx in param_idx:
                    self.__param.append(param[idx])
                    new_param_idx.append(curr_idx)
                    curr_idx += 1
                self.__history.append({'gate': history_ele['gate'],
                                       'which_qubits': history_ele['which_qubits'],
                                       'theta': new_param_idx})

    def get_run_mode(self):
        r"""获取当前电路的运行模式。

        Returns:
            string: 当前电路的运行模式，态矢量或者是密度矩阵

        代码示例:

        .. code-block:: python

            import paddle
            from paddle_quantum.circuit import UAnsatz
            import numpy as np

            cir = UAnsatz(5)
            cir.superposition_layer()
            cir.run_state_vector()

            print(cir.get_run_mode())

        ::

            state_vector
        """
        return self.__run_mode

    def get_state(self):
        r"""获取当前电路运行后的态

        Returns:
            paddle.Tensor: 当前电路运行后的态

        代码示例:

        .. code-block:: python

            import paddle
            from paddle_quantum.circuit import UAnsatz
            import numpy as np

            cir = UAnsatz(5)
            cir.superposition_layer()
            cir.run_state_vector()

            print(cir.get_state())

        ::

            Tensor(shape=[4], dtype=complex128, place=CPUPlace, stop_gradient=True,
                   [(0.4999999999999999+0j), (0.4999999999999999+0j), (0.4999999999999999+0j), (0.4999999999999999+0j)])
        """
        return self.__state

    def _count_history(self):
        r"""calculate how many blocks needed for printing

        Note:
            这是内部函数，你并不需要直接调用到该函数。
        """
        # Record length of each section
        length = [5]
        n = self.n
        # Record current section number for every qubit
        qubit = [0] * n
        # Number of sections
        qubit_max = max(qubit)
        # Record section number for each gate
        gate = []
        history = self.__history

        for current_gate in history:
            # Single-qubit gates with no params to print
            if current_gate['gate'] in {'h', 's', 't', 'x', 'y', 'z', 'u', 'sdg', 'tdg'}:
                curr_qubit = current_gate['which_qubits'][0]
                gate.append(qubit[curr_qubit])
                qubit[curr_qubit] = qubit[curr_qubit] + 1
                # A new section is added
                if qubit[curr_qubit] > qubit_max:
                    length.append(5)
                    qubit_max = qubit[curr_qubit]
            # Gates with params to print
            elif current_gate['gate'] in {'rx', 'ry', 'rz'}:
                curr_qubit = current_gate['which_qubits'][0]
                gate.append(qubit[curr_qubit])
                if length[qubit[curr_qubit]] == 5:
                    length[qubit[curr_qubit]] = 13
                qubit[curr_qubit] = qubit[curr_qubit] + 1
                if qubit[curr_qubit] > qubit_max:
                    length.append(5)
                    qubit_max = qubit[curr_qubit]
            # Two-qubit gates or Three-qubit gates
            elif current_gate['gate'] in {'CNOT', 'SWAP', 'RXX_gate', 'RYY_gate', 'RZZ_gate', 'MS_gate', 'cy', 'cz',
                                          'CU', 'crx', 'cry', 'crz'} or current_gate['gate'] in {'CSWAP', 'CCX'}:
                a = max(current_gate['which_qubits'])
                b = min(current_gate['which_qubits'])
                ind = max(qubit[b: a + 1])
                gate.append(ind)
                if length[ind] < 13 and current_gate['gate'] in {'RXX_gate', 'RYY_gate', 'RZZ_gate', 'crx', 'cry',
                                                                 'crz'}:
                    length[ind] = 13
                for j in range(b, a + 1):
                    qubit[j] = ind + 1
                if ind + 1 > qubit_max:
                    length.append(5)
                    qubit_max = ind + 1

        return length, gate

    def __str__(self):
        r"""实现画电路的功能

        Returns:
            string: 用来print的字符串

        代码示例:

        .. code-block:: python

            import paddle
            from paddle_quantum.circuit import UAnsatz
            import numpy as np

            cir = UAnsatz(5)
            cir.superposition_layer()
            rotations = paddle.to_tensor(np.random.uniform(-2, 2, size=(3, 5, 1)))
            cir.real_entangled_layer(rotations, 3)

            print(cir)
        ::

            The printed circuit is:

            --H----Ry(-0.14)----*-------------------X----Ry(-0.77)----*-------------------X--
                                |                   |                 |                   |  
            --H----Ry(-1.00)----X----*--------------|----Ry(-0.83)----X----*--------------|--
                                     |              |                      |              |  
            --H----Ry(-1.88)---------X----*---------|----Ry(-0.98)---------X----*---------|--
                                          |         |                           |         |  
            --H----Ry(1.024)--------------X----*----|----Ry(-0.37)--------------X----*----|--
                                               |    |                                |    |  
            --H----Ry(1.905)-------------------X----*----Ry(-1.82)-------------------X----*--
        """
        length, gate = self._count_history()
        history = self.__history
        n = self.n
        # Ignore the unused section
        total_length = sum(length) - 5

        print_list = [['-' if i % 2 == 0 else ' '] * total_length for i in range(n * 2)]

        for i, current_gate in enumerate(history):
            if current_gate['gate'] in {'h', 's', 't', 'x', 'y', 'z', 'u'}:
                # Calculate starting position ind of current gate
                sec = gate[i]
                ind = sum(length[:sec])
                print_list[current_gate['which_qubits'][0] * 2][ind + length[sec] // 2] = current_gate['gate'].upper()
            elif current_gate['gate'] in {'sdg'}:
                sec = gate[i]
                ind = sum(length[:sec])
                print_list[current_gate['which_qubits'][0] * 2][
                    ind + length[sec] // 2 - 1: ind + length[sec] // 2 + 2] = current_gate['gate'].upper()
            elif current_gate['gate'] in {'tdg'}:
                sec = gate[i]
                ind = sum(length[:sec])
                print_list[current_gate['which_qubits'][0] * 2][
                    ind + length[sec] // 2 - 1: ind + length[sec] // 2 + 2] = current_gate['gate'].upper()
            elif current_gate['gate'] in {'rx', 'ry', 'rz'}:
                sec = gate[i]
                ind = sum(length[:sec])
                line = current_gate['which_qubits'][0] * 2
                param = self.__param[current_gate['theta'][2 if current_gate['gate'] == 'rz' else 0]]
                print_list[line][ind + 2] = 'R'
                print_list[line][ind + 3] = current_gate['gate'][1]
                print_list[line][ind + 4] = '('
                print_list[line][ind + 5: ind + 10] = format(float(param.numpy()), '.3f')[:5]
                print_list[line][ind + 10] = ')'
            # Two-qubit gates
            elif current_gate['gate'] in {'CNOT', 'SWAP', 'RXX_gate', 'RYY_gate', 'RZZ_gate', 'MS_gate', 'cz', 'cy',
                                          'CU', 'crx', 'cry', 'crz'}:
                sec = gate[i]
                ind = sum(length[:sec])
                cqubit = current_gate['which_qubits'][0]
                tqubit = current_gate['which_qubits'][1]
                if current_gate['gate'] in {'CNOT', 'SWAP', 'cy', 'cz', 'CU'}:
                    print_list[cqubit * 2][ind + length[sec] // 2] = \
                        '*' if current_gate['gate'] in {'CNOT', 'cy', 'cz', 'CU'} else 'x'
                    print_list[tqubit * 2][ind + length[sec] // 2] = \
                        'x' if current_gate['gate'] in {'SWAP', 'CNOT'} else current_gate['gate'][1]
                elif current_gate['gate'] == 'MS_gate':
                    for qubit in {cqubit, tqubit}:
                        print_list[qubit * 2][ind + length[sec] // 2 - 1] = 'M'
                        print_list[qubit * 2][ind + length[sec] // 2] = '_'
                        print_list[qubit * 2][ind + length[sec] // 2 + 1] = 'S'
                elif current_gate['gate'] in {'RXX_gate', 'RYY_gate', 'RZZ_gate'}:
                    param = self.__param[current_gate['theta'][0]]
                    for line in {cqubit * 2, tqubit * 2}:
                        print_list[line][ind + 2] = 'R'
                        print_list[line][ind + 3: ind + 5] = current_gate['gate'][1:3].lower()
                        print_list[line][ind + 5] = '('
                        print_list[line][ind + 6: ind + 10] = format(float(param.numpy()), '.2f')[:4]
                        print_list[line][ind + 10] = ')'
                elif current_gate['gate'] in {'crx', 'cry', 'crz'}:
                    param = self.__param[current_gate['theta'][2 if current_gate['gate'] == 'crz' else 0]]
                    print_list[cqubit * 2][ind + length[sec] // 2] = '*'
                    print_list[tqubit * 2][ind + 2] = 'R'
                    print_list[tqubit * 2][ind + 3] = current_gate['gate'][2]
                    print_list[tqubit * 2][ind + 4] = '('
                    print_list[tqubit * 2][ind + 5: ind + 10] = format(float(param.numpy()), '.3f')[:5]
                    print_list[tqubit * 2][ind + 10] = ')'
                start_line = min(cqubit, tqubit)
                end_line = max(cqubit, tqubit)
                for k in range(start_line * 2 + 1, end_line * 2):
                    print_list[k][ind + length[sec] // 2] = '|'
            # Three-qubit gates
            elif current_gate['gate'] in {'CSWAP'}:
                sec = gate[i]
                ind = sum(length[:sec])
                cqubit = current_gate['which_qubits'][0]
                tqubit1 = current_gate['which_qubits'][1]
                tqubit2 = current_gate['which_qubits'][2]
                start_line = min(current_gate['which_qubits'])
                end_line = max(current_gate['which_qubits'])
                for k in range(start_line * 2 + 1, end_line * 2):
                    print_list[k][ind + length[sec] // 2] = '|'
                if current_gate['gate'] in {'CSWAP'}:
                    print_list[cqubit * 2][ind + length[sec] // 2] = '*'
                    print_list[tqubit1 * 2][ind + length[sec] // 2] = 'x'
                    print_list[tqubit2 * 2][ind + length[sec] // 2] = 'x'
            elif current_gate['gate'] in {'CCX'}:
                sec = gate[i]
                ind = sum(length[:sec])
                cqubit1 = current_gate['which_qubits'][0]
                cqubit2 = current_gate['which_qubits'][1]
                tqubit = current_gate['which_qubits'][2]
                start_line = min(current_gate['which_qubits'])
                end_line = max(current_gate['which_qubits'])
                for k in range(start_line * 2 + 1, end_line * 2):
                    print_list[k][ind + length[sec] // 2] = '|'
                if current_gate['gate'] in {'CCX'}:
                    print_list[cqubit1 * 2][ind + length[sec] // 2] = '*'
                    print_list[cqubit2 * 2][ind + length[sec] // 2] = '*'
                    print_list[tqubit * 2][ind + length[sec] // 2] = 'X'

        print_list = list(map(''.join, print_list))
        return_str = '\n'.join(print_list)

        return return_str

    def run_state_vector(self, input_state=None, store_state=True):
        r"""运行当前的量子电路，输入输出的形式为态矢量。

        Warning:
            该方法只能运行无噪声的电路。

        Args:
            input_state (Tensor, optional): 输入的态矢量，默认为 :math:`|00...0\rangle`
            store_state (Bool, optional): 是否存储输出的态矢量，默认为 ``True`` ，即存储

        Returns:
            Tensor: 量子电路输出的态矢量

        代码示例:

        .. code-block:: python

            import numpy as np
            import paddle
            from paddle_quantum.circuit import UAnsatz
            from paddle_quantum.state import vec
            n = 2
            theta = np.ones(3)

            input_state = paddle.to_tensor(vec(0, n))
            theta = paddle.to_tensor(theta)
            cir = UAnsatz(n)
            cir.h(0)
            cir.ry(theta[0], 1)
            cir.rz(theta[1], 1)
            output_state = cir.run_state_vector(input_state).numpy()
            print(f"The output state vector is {output_state}")

        ::

            The output state vector is [[0.62054458+0.j 0.18316521+0.28526291j 0.62054458+0.j 0.18316521+0.28526291j]]
        """
        # Throw a warning when cir has channel
        if self.__has_channel:
            warnings.warn('The noiseless circuit will be run.', RuntimeWarning)
        state = init_state_gen(self.n, 0) if input_state is None else input_state
        old_shape = state.shape
        assert reduce(lambda x, y: x * y, old_shape) == 2 ** self.n, \
            'The length of the input vector is not right'
        state = reshape(state, (2 ** self.n,))

        state_conj = paddle.conj(state)
        assert paddle.abs(real(paddle.sum(paddle.multiply(state_conj, state))) - 1) < 1e-8, \
            'Input state is not a normalized vector'

        state = transfer_by_history(state, self.__history, self.__param)

        if store_state:
            self.__state = state
            # Add info about which function user called
            self.__run_mode = 'state_vector'

        return reshape(state, old_shape)

    def run_density_matrix(self, input_state=None, store_state=True):
        r"""运行当前的量子电路，输入输出的形式为密度矩阵。

        Args:
            input_state (Tensor, optional): 输入的密度矩阵，默认为 :math:`|00...0\rangle \langle00...0|`
            store_state (bool, optional): 是否存储输出的密度矩阵，默认为 ``True`` ，即存储

        Returns:
            Tensor: 量子电路输出的密度矩阵

        代码示例:

        .. code-block:: python

            import numpy as np
            import paddle
            from paddle_quantum.circuit import UAnsatz
            from paddle_quantum.state import density_op
            n = 1
            theta = np.ones(3)

            input_state = paddle.to_tensor(density_op(n))
            theta = paddle.to_tensor(theta)
            cir = UAnsatz(n)
            cir.rx(theta[0], 0)
            cir.ry(theta[1], 0)
            cir.rz(theta[2], 0)
            density_matrix = cir.run_density_matrix(input_state).numpy()
            print(f"The output density matrix is\n{density_matrix}")

        ::

            The output density matrix is
            [[0.64596329+0.j         0.47686058+0.03603751j]
            [0.47686058-0.03603751j 0.35403671+0.j        ]]
        """
        state = paddle.to_tensor(density_op(self.n)) if input_state is None else input_state
        assert state.shape == [2 ** self.n, 2 ** self.n], \
            "The dimension is not right"

        if not self.__has_channel:
            state = matmul(self.U, matmul(state, dagger(self.U)))
        else:
            dim = 2 ** self.n
            shape = (dim, dim)
            num_ele = dim ** 2
            identity = paddle.eye(dim, dtype='float64')
            identity = paddle.cast(identity, 'complex128')
            identity = reshape(identity, [num_ele])

            u_start = 0
            i = 0
            for i, history_ele in enumerate(self.__history):
                if history_ele['gate'] == 'channel':
                    # Combine preceding unitary operations
                    unitary = transfer_by_history(identity, self.__history[u_start:i], self.__param)
                    sub_state = paddle.zeros(shape, dtype='complex128')
                    # Sum all the terms corresponding to different Kraus operators
                    for op in history_ele['operators']:
                        pseudo_u = reshape(transfer_state(unitary, op, history_ele['which_qubits']), shape)
                        sub_state += matmul(pseudo_u, matmul(state, dagger(pseudo_u)))
                    state = sub_state
                    u_start = i + 1
            # Apply unitary operations left
            unitary = reshape(transfer_by_history(identity, self.__history[u_start:(i + 1)], self.__param), shape)
            state = matmul(unitary, matmul(state, dagger(unitary)))

        if store_state:
            self.__state = state
            # Add info about which function user called
            self.__run_mode = 'density_matrix'

        return state

    def reset_state(self, state, which_qubits):
        r"""对当前电路中的量子态的部分量子比特进行重置。

        Args:
            state (paddle.Tensor): 输入的量子态，表示要把选定的量子比特重置为该量子态
            which_qubits (list): 需要被重置的量子比特编号

        Returns:
            paddle.Tensor: 重置后的量子态
        """
        qubits_list = which_qubits
        n = self.n
        m = len(qubits_list)
        assert max(qubits_list) <= n, "qubit index out of range"

        origin_seq = list(range(0, n))
        target_seq = [idx for idx in origin_seq if idx not in qubits_list]
        target_seq = qubits_list + target_seq

        swapped = [False] * n
        swap_list = list()
        for idx in range(0, n):
            if not swapped[idx]:
                next_idx = idx
                swapped[next_idx] = True
                while not swapped[target_seq[next_idx]]:
                    swapped[target_seq[next_idx]] = True
                    swap_list.append((next_idx, target_seq[next_idx]))
                    next_idx = target_seq[next_idx]

        cir0 = UAnsatz(n)
        for a, b in swap_list:
            cir0.swap([a, b])

        cir1 = UAnsatz(n)
        swap_list.reverse()
        for a, b in swap_list:
            cir1.swap([a, b])

        _state = self.__state

        if self.__run_mode == 'state_vector':
            raise NotImplementedError('This feature is not implemented yet.')
        elif self.__run_mode == 'density_matrix':
            _state = cir0.run_density_matrix(_state)
            _state = partial_trace(_state, 2 ** m, 2 ** (n - m), 1)
            _state = kron(state, _state)
            _state = cir1.run_density_matrix(_state)
        else:
            raise ValueError("Can't recognize the mode of quantum state.")
        self.__state = _state
        return _state

    @property
    def U(self):
        r"""量子电路的酉矩阵形式。

        Warning:
            该属性只限于无噪声的电路。

        Returns:
            Tensor: 当前电路的酉矩阵表示

        代码示例:

        .. code-block:: python

            import paddle
            from paddle_quantum.circuit import UAnsatz
            n = 2
            cir = UAnsatz(2)
            cir.h(0)
            cir.cnot([0, 1])
            unitary_matrix = cir.U
            print("The unitary matrix of the circuit for Bell state preparation is\n", unitary_matrix.numpy())

        ::

            The unitary matrix of the circuit for Bell state preparation is
            [[ 0.70710678+0.j  0.        +0.j  0.70710678+0.j  0.        +0.j]
            [ 0.        +0.j  0.70710678+0.j  0.        +0.j  0.70710678+0.j]
            [ 0.        +0.j  0.70710678+0.j  0.        +0.j -0.70710678+0.j]
            [ 0.70710678+0.j  0.        +0.j -0.70710678+0.j  0.        +0.j]]
        """
        # Throw a warning when cir has channel
        if self.__has_channel:
            warnings.warn('The unitary matrix of the noiseless circuit will be given.', RuntimeWarning)
        dim = 2 ** self.n
        shape = (dim, dim)
        num_ele = dim ** 2
        state = paddle.eye(dim, dtype='float64')
        state = paddle.cast(state, 'complex128')
        state = reshape(state, [num_ele])
        state = transfer_by_history(state, self.__history, self.__param)

        return reshape(state, shape)

    def __input_which_qubits_check(self, which_qubits):
        r"""实现3个功能：

        1. 检查 which_qubits 长度有无超过 qubits 的个数, (应小于等于qubits)
        2. 检查 which_qubits 有无重复的值
        3. 检查 which_qubits 的每个值有无超过量子 qubits 的序号, (应小于qubits,从 0 开始编号)

        Args:
            which_qubits (list) : 用于编码的量子比特

        Note:
            这是内部函数，你并不需要直接调用到该函数。
        """
        which_qubits_len = len(which_qubits)
        set_list = set(which_qubits)
        assert which_qubits_len <= self.n, \
            "the length of which_qubit_list should less than the number of qubits"
        assert which_qubits_len == len(set_list), \
            "the which_qubits can not have duplicate elements"
        for qubit_idx in which_qubits:
            assert qubit_idx < self.n, \
                "the value of which_qubit_list should less than the number of qubits"

    def basis_encoding(self, x, which_qubits=None, invert=False):
        r"""将输入的经典数据使用基态编码的方式编码成量子态。

        在 basis encoding 中，输入的经典数据只能包括 0 或 1。如输入数据为 1101，则编码后的量子态为 :math:`|1101\rangle` 。
        这里假设量子态在编码前为全 0 的态，即 :math:`|00\ldots 0\rangle` 。

        Args:
            x (Tensor): 待编码的向量
            which_qubits (list): 用于编码的量子比特
            invert (bool): 添加的是否为编码电路的逆电路，默认为 ``False`` ，即添加正常的编码电路
        """
        x = paddle.flatten(x)
        x = paddle.cast(x, dtype="int32")
        assert x.size <= self.n, \
            "the number of classical data should less than or equal to the number of qubits"
        if which_qubits is None:
            which_qubits = list(range(self.n))
        else:
            self.__input_which_qubits_check(which_qubits)
            assert x.size <= len(which_qubits), \
                "the number of classical data should less than or equal to the number of 'which_qubits'"

        for idx, element in enumerate(x):
            if element:
                self.x(which_qubits[idx])

    def amplitude_encoding(self, x, mode, which_qubits=None):
        r"""将输入的经典数据使用振幅编码的方式编码成量子态。

        Args:
            x (Tensor): 待编码的向量
            mode (str): 生成的量子态的表示方式，``"state_vector"`` 代表态矢量表示， ``"density_matrix"`` 代表密度矩阵表示
            which_qubits (list): 用于编码的量子比特

        Returns:
            Tensor: 一个形状为 ``(2 ** n, )`` 或 ``(2 ** n, 2 ** n)`` 的张量，表示编码之后的量子态。

        代码示例:

        .. code-block:: python

            import paddle
            from paddle_quantum.circuit import UAnsatz
            n = 3
            built_in_amplitude_enc = UAnsatz(n)
            # 经典信息 x 需要是 Tensor 的形式
            x = paddle.to_tensor([0.3, 0.4, 0.5, 0.6])
            state = built_in_amplitude_enc.amplitude_encoding(x, 'state_vector', [0,2])
            print(state.numpy())

        ::

            [0.32349834+0.j 0.4313311 +0.j 0.        +0.j 0.        +0.j
            0.53916389+0.j 0.64699668+0.j 0.        +0.j 0.        +0.j]

        """
        assert x.size <= 2 ** self.n, \
            "the number of classical data should less than or equal to the number of qubits"

        if which_qubits is None:
            which_qubits_len = math.ceil(math.log2(x.size))
            which_qubits = list(range(which_qubits_len))
        else:
            self.__input_which_qubits_check(which_qubits)
            which_qubits_len = len(which_qubits)
        assert x.size <= 2 ** which_qubits_len, \
            "the number of classical data should <= 2^(which_qubits)"
        assert x.size > 2 ** (which_qubits_len - 1), \
            "the number of classical data should >= 2^(which_qubits-1)"

        def calc_location(location_of_bits_list):
            r"""递归计算需要参与编码的量子态展开后的序号
            方式：全排列，递归计算

            Args:
                location_of_bits_list (list): 标识了指定 qubits 的序号值，如指定编码第3个qubit(序号2)，
                    则它处在展开后的 2**(3-1)=4 位置上。

            Returns:
                list : 标识了将要参与编码的量子位展开后的序号
            """
            if len(location_of_bits_list) <= 1:
                result_list = [0, location_of_bits_list[0]]
            else:
                current_tmp = location_of_bits_list[0]
                inner_location_of_qubits_list = calc_location(location_of_bits_list[1:])
                current_list_len = len(inner_location_of_qubits_list)
                for each in range(current_list_len):
                    inner_location_of_qubits_list.append(inner_location_of_qubits_list[each] + current_tmp)
                result_list = inner_location_of_qubits_list

            return result_list

        def encoding_location_list(which_qubits):
            r"""计算每一个经典数据将要编码到量子态展开后的哪一个位置

            Args:
                which_qubits (list): 标识了参与编码的量子 qubits 的序号, 此参数与外部 which_qubits 参数应保持一致

            Returns:
                (list) : 将要参与编码的量子 qubits 展开后的序号，即位置序号
            """
            location_of_bits_list = []
            for each in range(len(which_qubits)):
                tmp = 2 ** (self.n - which_qubits[each] - 1)
                location_of_bits_list.append(tmp)
            result_list = calc_location(location_of_bits_list)

            return sorted(result_list)

        # Get the specific position of the code, denoted by sequence number (list)
        location_of_qubits_list = encoding_location_list(which_qubits)
        # Classical data preprocessing
        x = paddle.flatten(x)
        length = paddle.norm(x, p=2)
        # Normalization
        x = paddle.divide(x, length)
        # Create a quantum state with all zero amplitudes
        zero_tensor = paddle.zeros((2 ** self.n,), x.dtype)
        # The value of the encoded amplitude is filled into the specified qubits
        for i in range(len(x)):
            zero_tensor[location_of_qubits_list[i]] = x[i]
        # The quantum state that stores the result
        result_tensor = zero_tensor
        if mode == "state_vector":
            result_tensor = paddle.cast(result_tensor, dtype="complex128")
        elif mode == "density_matrix":
            result_tensor = paddle.reshape(result_tensor, (2 ** self.n, 1))
            result_tensor = matmul(result_tensor, dagger(result_tensor))
        else:
            raise ValueError("the mode should be state_vector or density_matrix")

        return result_tensor

    def angle_encoding(self, x, encoding_gate, which_qubits=None, invert=False):
        r"""将输入的经典数据使用角度编码的方式进行编码。

        Args:
            x (Tensor): 待编码的向量
            encoding_gate (str): 编码要用的量子门，可以是 ``"rx"`` 、 ``"ry"`` 和 ``"rz"``
            which_qubits (list): 用于编码的量子比特
            invert (bool): 添加的是否为编码电路的逆电路，默认为 ``False`` ，即添加正常的编码电路
        """
        assert x.size <= self.n, \
            "the number of classical data should be equal to the number of qubits"
        if which_qubits is None:
            which_qubits = list(range(self.n))
        else:
            self.__input_which_qubits_check(which_qubits)
            assert x.size <= len(which_qubits), \
                "the number of classical data should less than or equal to the number of 'which_qubits'"

        x = paddle.flatten(x)
        if invert:
            x = -x

        def add_encoding_gate(theta, which, gate):
            if gate == "rx":
                self.rx(theta, which)
            elif gate == "ry":
                self.ry(theta, which)
            elif gate == "rz":
                self.rz(theta, which)
            else:
                raise ValueError("the encoding_gate should be rx, ry, or rz")

        for idx, element in enumerate(x):
            add_encoding_gate(element[0], which_qubits[idx], encoding_gate)

    def iqp_encoding(self, x, num_repeats=1, pattern=None, invert=False):
        r"""将输入的经典数据使用 IQP 编码的方式进行编码。

        Args:
            x (Tensor): 待编码的向量
            num_repeats (int): 编码层的层数
            pattern (list): 量子比特的纠缠方式
            invert (bool): 添加的是否为编码电路的逆电路，默认为 ``False`` ，即添加正常的编码电路
        """
        assert x.size <= self.n, \
            "the number of classical data should be equal to the number of qubits"
        num_x = x.size
        x = paddle.flatten(x)
        if pattern is None:
            pattern = list()
            for idx0 in range(0, self.n):
                for idx1 in range(idx0 + 1, self.n):
                    pattern.append((idx0, idx1))

        while num_repeats > 0:
            num_repeats -= 1
            if invert:
                for item in pattern:
                    self.cnot(list(item))
                    self.rz(-x[item[0]] * x[item[1]], item[1])
                    self.cnot(list(item))
                for idx in range(0, num_x):
                    self.rz(-x[idx], idx)
                for idx in range(0, num_x):
                    self.h(idx)
            else:
                for idx in range(0, num_x):
                    self.h(idx)
                for idx in range(0, num_x):
                    self.rz(x[idx], idx)
                for item in pattern:
                    self.cnot(list(item))
                    self.rz(x[item[0]] * x[item[1]], item[1])
                    self.cnot(list(item))

    """
    Common Gates
    """

    def rx(self, theta, which_qubit):
        r"""添加关于 x 轴的单量子比特旋转门。

        其矩阵形式为：

        .. math::

            \begin{bmatrix}
                \cos\frac{\theta}{2} & -i\sin\frac{\theta}{2} \\
                -i\sin\frac{\theta}{2} & \cos\frac{\theta}{2}
            \end{bmatrix}

        Args:
            theta (Tensor): 旋转角度
            which_qubit (int): 作用在的 qubit 的编号，其值应该在 :math:`[0, n)` 范围内， :math:`n` 为该量子电路的量子比特数

        ..  code-block:: python

            import numpy as np
            import paddle
            from paddle_quantum.circuit import UAnsatz
            theta = np.array([np.pi], np.float64)
            theta = paddle.to_tensor(theta)
            num_qubits = 1
            cir = UAnsatz(num_qubits)
            which_qubit = 0
            cir.rx(theta[0], which_qubit)

        """
        assert 0 <= which_qubit < self.n, \
            "the qubit should >= 0 and < n (the number of qubit)"
        curr_idx = len(self.__param)
        self.__history.append({'gate': 'rx', 'which_qubits': [which_qubit], 'theta': [curr_idx, 2, 1]})
        self.__param.append(theta)

    def crx(self, theta, which_qubit):
        r"""添加关于 x 轴的控制单量子比特旋转门。

        其矩阵形式为：

        .. math::

            \begin{align}
                CNOT &=|0\rangle \langle 0|\otimes I + |1 \rangle \langle 1|\otimes rx\\
                &=
                \begin{bmatrix}
                    1 & 0 & 0 & 0 \\
                    0 & 1 & 0 & 0 \\
                    0 & 0 & \cos\frac{\theta}{2} & -i\sin\frac{\theta}{2} \\
                    0 & 0 & -i\sin\frac{\theta}{2} & \cos\frac{\theta}{2}
                \end{bmatrix}
            \end{align}

        Args:
            theta (Tensor): 旋转角度
            which_qubit (list): 作用在的 qubit 的编号，其值应该在 :math:`[0, n)` 范围内， :math:`n` 为该量子电路的量子比特数

        ..  code-block:: python

            import numpy as np
            import paddle
            from paddle_quantum.circuit import UAnsatz
            theta = np.array([np.pi], np.float64)
            theta = paddle.to_tensor(theta)
            num_qubits = 2
            cir = UAnsatz(num_qubits)
            which_qubit = [0, 1]
            cir.crx(theta[0], which_qubit)

        """
        assert 0 <= which_qubit[0] < self.n and 0 <= which_qubit[1] < self.n, \
            "the qubit should >= 0 and < n (the number of qubit)"
        assert which_qubit[0] != which_qubit[1], \
            "the control qubit is the same as the target qubit"
        curr_idx = len(self.__param)
        self.__history.append({'gate': 'crx', 'which_qubits': which_qubit, 'theta': [curr_idx, 2, 1]})
        self.__param.append(theta)

    def ry(self, theta, which_qubit):
        r"""添加关于 y 轴的单量子比特旋转门。

        其矩阵形式为：

        .. math::

            \begin{bmatrix}
                \cos\frac{\theta}{2} & -\sin\frac{\theta}{2} \\
                \sin\frac{\theta}{2} & \cos\frac{\theta}{2}
            \end{bmatrix}

        Args:
            theta (Tensor): 旋转角度
            which_qubit (int): 作用在的 qubit 的编号，其值应该在 :math:`[0, n)` 范围内， :math:`n` 为该量子电路的量子比特数

        ..  code-block:: python

            import numpy as np
            import paddle
            from paddle_quantum.circuit import UAnsatz
            theta = np.array([np.pi], np.float64)
            theta = paddle.to_tensor(theta)
            num_qubits = 1
            cir = UAnsatz(num_qubits)
            which_qubit = 0
            cir.ry(theta[0], which_qubit)
        """
        assert 0 <= which_qubit < self.n, \
            "the qubit should >= 0 and < n (the number of qubit)"
        curr_idx = len(self.__param)
        self.__history.append({'gate': 'ry', 'which_qubits': [which_qubit], 'theta': [curr_idx, 0, 0]})
        self.__param.append(theta)

    def cry(self, theta, which_qubit):
        r"""添加关于 y 轴的控制单量子比特旋转门。

        其矩阵形式为：

        .. math::

            \begin{align}
                CNOT &=|0\rangle \langle 0|\otimes I + |1 \rangle \langle 1|\otimes rx\\
                &=
                \begin{bmatrix}
                    1 & 0 & 0 & 0 \\
                    0 & 1 & 0 & 0 \\
                    0 & 0 & \cos\frac{\theta}{2} & -\sin\frac{\theta}{2} \\
                    0 & 0 & \sin\frac{\theta}{2} & \cos\frac{\theta}{2}
                \end{bmatrix}
            \end{align}

        Args:
            theta (Tensor): 旋转角度
            which_qubit (list): 作用在的 qubit 的编号，其值应该在 :math:`[0, n)` 范围内， :math:`n` 为该量子电路的量子比特数

        ..  code-block:: python

            import numpy as np
            import paddle
            from paddle_quantum.circuit import UAnsatz
            theta = np.array([np.pi], np.float64)
            theta = paddle.to_tensor(theta)
            num_qubits = 2
            cir = UAnsatz(num_qubits)
            which_qubit = [0, 1]
            cir.cry(theta[0], which_qubit)
        """
        assert 0 <= which_qubit[0] < self.n and 0 <= which_qubit[1] < self.n, \
            "the qubit should >= 0 and < n (the number of qubit)"
        assert which_qubit[0] != which_qubit[1], \
            "the control qubit is the same as the target qubit"
        curr_idx = len(self.__param)
        self.__history.append({'gate': 'cry', 'which_qubits': which_qubit, 'theta': [curr_idx, 0, 0]})
        self.__param.append(theta)

    def rz(self, theta, which_qubit):
        r"""添加关于 z 轴的单量子比特旋转门。

        其矩阵形式为：

        .. math::

            \begin{bmatrix}
                1 & 0 \\
                0 & e^{i\theta}
            \end{bmatrix}

        Args:
            theta (Tensor): 旋转角度
            which_qubit (int): 作用在的 qubit 的编号，其值应该在 :math:`[0, n)` 范围内， :math:`n` 为该量子电路的量子比特数

        ..  code-block:: python

            import numpy as np
            import paddle
            from paddle_quantum.circuit import UAnsatz
            theta = np.array([np.pi], np.float64)
            theta = paddle.to_tensor(theta)
            num_qubits = 1
            cir = UAnsatz(num_qubits)
            which_qubit = 0
            cir.rz(theta[0], which_qubit)
        """
        assert 0 <= which_qubit < self.n, \
            "the qubit should >= 0 and < n (the number of qubit)"
        curr_idx = len(self.__param)
        self.__history.append({'gate': 'rz', 'which_qubits': [which_qubit], 'theta': [0, 0, curr_idx]})
        self.__param.append(theta)

    def crz(self, theta, which_qubit):
        r"""添加关于 z 轴的控制单量子比特旋转门。

        其矩阵形式为：

        .. math::

            \begin{align}
                CNOT &=|0\rangle \langle 0|\otimes I + |1 \rangle \langle 1|\otimes rx\\
                &=
                \begin{bmatrix}
                    1 & 0 & 0 & 0 \\
                    0 & 1 & 0 & 0 \\
                    0 & 0 & 1 & 0 \\
                    0 & 0 & 0 & e^{i\theta}
                \end{bmatrix}
            \end{align}

        Args:
            theta (Tensor): 旋转角度
            which_qubit (list): 作用在的 qubit 的编号，其值应该在 :math:`[0, n)` 范围内， :math:`n` 为该量子电路的量子比特数

        ..  code-block:: python

            import numpy as np
            import paddle
            from paddle_quantum.circuit import UAnsatz
            theta = np.array([np.pi], np.float64)
            theta = paddle.to_tensor(theta)
            num_qubits = 2
            cir = UAnsatz(num_qubits)
            which_qubit = [0, 1]
            cir.crz(theta[0], which_qubit)
        """
        assert 0 <= which_qubit[0] < self.n and 0 <= which_qubit[1] < self.n, \
            "the qubit should >= 0 and < n (the number of qubit)"
        assert which_qubit[0] != which_qubit[1], \
            "the control qubit is the same as the target qubit"
        curr_idx = len(self.__param)
        self.__history.append({'gate': 'crz', 'which_qubits': which_qubit, 'theta': [0, 0, curr_idx]})
        self.__param.append(theta)

    def cnot(self, control):
        r"""添加一个 CNOT 门。

        对于 2 量子比特的量子电路，当 ``control`` 为 ``[0, 1]`` 时，其矩阵形式为：

        .. math::

            \begin{align}
                CNOT &=|0\rangle \langle 0|\otimes I + |1 \rangle \langle 1|\otimes X\\
                &=
                \begin{bmatrix}
                    1 & 0 & 0 & 0 \\
                    0 & 1 & 0 & 0 \\
                    0 & 0 & 0 & 1 \\
                    0 & 0 & 1 & 0
                \end{bmatrix}
            \end{align}

        Args:
            control (list): 作用在的量子比特的编号，``control[0]`` 为控制位，``control[1]`` 为目标位，
                其值都应该在 :math:`[0, n)` 范围内， :math:`n` 为该量子电路的量子比特数

        ..  code-block:: python

            import numpy as np
            import paddle
            from paddle_quantum.circuit import UAnsatz
            num_qubits = 2
            cir = UAnsatz(num_qubits)
            cir.cnot([0, 1])
        """
        assert 0 <= control[0] < self.n and 0 <= control[1] < self.n, \
            "the qubit should >= 0 and < n (the number of qubit)"
        assert control[0] != control[1], \
            "the control qubit is the same as the target qubit"
        self.__history.append({'gate': 'CNOT', 'which_qubits': control, 'theta': None})

    def cy(self, control):
        r"""添加一个 cy 门。

        对于 2 量子比特的量子电路，当 ``control`` 为 ``[0, 1]`` 时，其矩阵形式为：

        .. math::

            \begin{align}
                CNOT &=|0\rangle \langle 0|\otimes I + |1 \rangle \langle 1|\otimes X\\
                &=
                \begin{bmatrix}
                    1 & 0 & 0 & 0 \\
                    0 & 1 & 0 & 0 \\
                    0 & 0 & 0 & -1j \\
                    0 & 0 & 1j & 0
                \end{bmatrix}
            \end{align}

        Args:
            control (list): 作用在的量子比特的编号，``control[0]`` 为控制位，``control[1]`` 为目标位，
                其值都应该在 :math:`[0, n)` 范围内， :math:`n` 为该量子电路的量子比特数

        ..  code-block:: python

            import numpy as np
            import paddle
            from paddle_quantum.circuit import UAnsatz
            num_qubits = 2
            cir = UAnsatz(num_qubits)
            cir.cy([0, 1])
        """
        assert 0 <= control[0] < self.n and 0 <= control[1] < self.n, \
            "the qubit should >= 0 and < n (the number of qubit)"
        assert control[0] != control[1], \
            "the control qubit is the same as the target qubit"
        self.__history.append({'gate': 'cy', 'which_qubits': control, 'theta': None})

    def cz(self, control):
        r"""添加一个 cz 门。

        对于 2 量子比特的量子电路，当 ``control`` 为 ``[0, 1]`` 时，其矩阵形式为：

        .. math::

            \begin{align}
                CNOT &=|0\rangle \langle 0|\otimes I + |1 \rangle \langle 1|\otimes X\\
                &=
                \begin{bmatrix}
                    1 & 0 & 0 & 0 \\
                    0 & 1 & 0 & 0 \\
                    0 & 0 & 1 & 0 \\
                    0 & 0 & 0 & -1
                \end{bmatrix}
            \end{align}

        Args:
            control (list): 作用在的量子比特的编号，``control[0]`` 为控制位，``control[1]`` 为目标位，
                其值都应该在 :math:`[0, n)` 范围内， :math:`n` 为该量子电路的量子比特数

        ..  code-block:: python

            import numpy as np
            import paddle
            from paddle_quantum.circuit import UAnsatz
            num_qubits = 2
            cir = UAnsatz(num_qubits)
            cir.cz([0, 1])
        """
        assert 0 <= control[0] < self.n and 0 <= control[1] < self.n, \
            "the qubit should >= 0 and < n (the number of qubit)"
        assert control[0] != control[1], \
            "the control qubit is the same as the target qubit"
        self.__history.append({'gate': 'cz', 'which_qubits': control, 'theta': None})

    def cu(self, theta, phi, lam, control):
        r"""添加一个控制 U 门。

        对于 2 量子比特的量子电路，当 ``control`` 为 ``[0, 1]`` 时，其矩阵形式为：

        .. math::

            \begin{align}
                CU
                &=
                \begin{bmatrix}
                    1 & 0 & 0 & 0 \\
                    0 & 1 & 0 & 0 \\
                    0 & 0 & \cos\frac\theta2 &-e^{i\lambda}\sin\frac\theta2 \\
                    0 & 0 & e^{i\phi}\sin\frac\theta2&e^{i(\phi+\lambda)}\cos\frac\theta2
                \end{bmatrix}
            \end{align}

        Args:
            theta (Tensor): 旋转角度 :math:`\theta` 。
            phi (Tensor): 旋转角度 :math:`\phi` 。
            lam (Tensor): 旋转角度 :math:`\lambda` 。
            control (list): 作用在的量子比特的编号，``control[0]`` 为控制位，``control[1]`` 为目标位，
                其值都应该在 :math:`[0, n)` 范围内， :math:`n` 为该量子电路的量子比特数

        ..  code-block:: python

            num_qubits = 2
            cir = UAnsatz(num_qubits)
            theta = paddle.to_tensor(np.array([np.pi], np.float64), stop_gradient=False)
            phi = paddle.to_tensor(np.array([np.pi / 2], np.float64), stop_gradient=False)
            lam = paddle.to_tensor(np.array([np.pi / 4], np.float64), stop_gradient=False)
            cir.cu(theta, phi, lam, [0, 1])
        """
        assert 0 <= control[0] < self.n and 0 <= control[1] < self.n, \
            "the qubit should >= 0 and < n (the number of qubit)"
        assert control[0] != control[1], \
            "the control qubit is the same as the target qubit"
        curr_idx = len(self.__param)
        self.__history.append({'gate': 'CU', 'which_qubits': control, 'theta': [curr_idx, curr_idx + 1, curr_idx + 2]})
        self.__param.extend([theta, phi, lam])

    def swap(self, control):
        r"""添加一个 SWAP 门。

        其矩阵形式为：

        .. math::

            \begin{align}
                SWAP =
                \begin{bmatrix}
                    1 & 0 & 0 & 0 \\
                    0 & 0 & 1 & 0 \\
                    0 & 1 & 0 & 0 \\
                    0 & 0 & 0 & 1
                \end{bmatrix}
            \end{align}

        Args:
            control (list): 作用在的量子比特的编号，``control[0]`` 和 ``control[1]`` 是想要交换的位，
                其值都应该在 :math:`[0, n)`范围内， :math:`n` 为该量子电路的量子比特数

        ..  code-block:: python

            import numpy as np
            import paddle
            from paddle_quantum.circuit import UAnsatz
            num_qubits = 2
            cir = UAnsatz(num_qubits)
            cir.swap([0, 1])
        """
        assert 0 <= control[0] < self.n and 0 <= control[1] < self.n, \
            "the qubit should >= 0 and < n (the number of qubit)"
        assert control[0] != control[1], \
            "the indices needed to be swapped should not be the same"
        self.__history.append({'gate': 'SWAP', 'which_qubits': control, 'theta': None})

    def cswap(self, control):
        r"""添加一个 CSWAP (Fredkin) 门。

        其矩阵形式为：

        .. math::

            \begin{align}
                SWAP =
                \begin{bmatrix}
                    1 & 0 & 0 & 0 & 0 & 0 & 0 & 0 \\
                    0 & 1 & 0 & 0 & 0 & 0 & 0 & 0 \\
                    0 & 0 & 1 & 0 & 0 & 0 & 0 & 0 \\
                    0 & 0 & 0 & 1 & 0 & 0 & 0 & 0 \\
                    0 & 0 & 0 & 0 & 1 & 0 & 0 & 0 \\
                    0 & 0 & 0 & 0 & 0 & 0 & 1 & 0 \\
                    0 & 0 & 0 & 0 & 0 & 1 & 0 & 0 \\
                    0 & 0 & 0 & 0 & 0 & 0 & 0 & 1
                \end{bmatrix}
            \end{align}

        Args:
            control (list): 作用在的量子比特的编号，``control[0]`` 为控制位，``control[1]`` 和 ``control[2]`` 是想要交换的目标位，
                其值都应该在 :math:`[0, n)`范围内， :math:`n` 为该量子电路的量子比特数

        ..  code-block:: python

            import numpy as np
            import paddle
            from paddle_quantum.circuit import UAnsatz
            num_qubits = 3
            cir = UAnsatz(num_qubits)
            cir.cswap([0, 1, 2])
        """
        assert 0 <= control[0] < self.n and 0 <= control[1] < self.n and 0 <= control[2] < self.n, \
            "the qubit should >= 0 and < n (the number of qubit)"
        assert control[0] != control[1] and control[0] != control[
            2], "the control qubit is the same as the target qubit"
        assert control[1] != control[2], "the indices needed to be swapped should not be the same"
        self.__history.append({'gate': 'CSWAP', 'which_qubits': control, 'theta': None})

    def ccx(self, control):
        r"""添加一个 CCX (Toffoli) 门。

        其矩阵形式为：

        .. math::

            \begin{align}
                CCX =
                \begin{bmatrix}
                    1 & 0 & 0 & 0 & 0 & 0 & 0 & 0 \\
                    0 & 1 & 0 & 0 & 0 & 0 & 0 & 0 \\
                    0 & 0 & 1 & 0 & 0 & 0 & 0 & 0 \\
                    0 & 0 & 0 & 1 & 0 & 0 & 0 & 0 \\
                    0 & 0 & 0 & 0 & 1 & 0 & 0 & 0 \\
                    0 & 0 & 0 & 0 & 0 & 1 & 0 & 0 \\
                    0 & 0 & 0 & 0 & 0 & 0 & 0 & 1 \\
                    0 & 0 & 0 & 0 & 0 & 0 & 1 & 0
                \end{bmatrix}
            \end{align}

        Args:
            control (list): 作用在的量子比特的编号， ``control[0]`` 和 ``control[1]`` 为控制位， ``control[2]`` 为目标位，
                当控制位值都为1时在该比特位作用X门。其值都应该在 :math:`[0, n)` 范围内， :math:`n` 为该量子电路的量子比特数

        ..  code-block:: python

            import numpy as np
            import paddle
            from paddle_quantum.circuit import UAnsatz
            num_qubits = 3
            cir = UAnsatz(num_qubits)
            cir.ccx([0, 1, 2])
        """
        assert 0 <= control[0] < self.n and 0 <= control[1] < self.n and 0 <= control[2] < self.n, \
            "the qubit should >= 0 and < n (the number of qubit)"
        assert control[0] != control[2] and control[1] != control[2], \
            "the control qubits should not be the same as the target qubit"
        assert control[0] != control[1], \
            "two control qubits should not be the same"
        self.__history.append({'gate': 'CCX', 'which_qubits': control, 'theta': None})

    def x(self, which_qubit):
        r"""添加单量子比特 X 门。

        其矩阵形式为：

        .. math::

            \begin{bmatrix}
                0 & 1 \\
                1 & 0
            \end{bmatrix}

        Args:
            which_qubit (int): 作用在的qubit的编号，其值应该在 :math:`[0, n)` 范围内， :math:`n` 为该量子电路的量子比特数

        .. code-block:: python

            import paddle
            from paddle_quantum.circuit import UAnsatz
            num_qubits = 1
            cir = UAnsatz(num_qubits)
            which_qubit = 0
            cir.x(which_qubit)
            cir.run_state_vector()
            print(cir.measure(shots = 0))

        ::

            {'0': 0.0, '1': 1.0}
        """
        assert 0 <= which_qubit < self.n, "the qubit should >= 0 and < n (the number of qubit)"
        self.__history.append({'gate': 'x', 'which_qubits': [which_qubit], 'theta': None})

    def y(self, which_qubit):
        r"""添加单量子比特 Y 门。

        其矩阵形式为：

        .. math::

            \begin{bmatrix}
                0 & -i \\
                i & 0
            \end{bmatrix}

        Args:
            which_qubit (int): 作用在的 qubit 的编号，其值应该在 :math:`[0, n)` 范围内， :math:`n` 为该量子电路的量子比特数

        .. code-block:: python

            import paddle
            from paddle_quantum.circuit import UAnsatz
            num_qubits = 1
            cir = UAnsatz(num_qubits)
            which_qubit = 0
            cir.y(which_qubit)
            cir.run_state_vector()
            print(cir.measure(shots = 0))

        ::

            {'0': 0.0, '1': 1.0}
        """
        assert 0 <= which_qubit < self.n, "the qubit should >= 0 and < n (the number of qubit)"
        self.__history.append({'gate': 'y', 'which_qubits': [which_qubit], 'theta': None})

    def z(self, which_qubit):
        r"""添加单量子比特 Z 门。

        其矩阵形式为：

        .. math::

            \begin{bmatrix}
                1 & 0 \\
                0 & -1
            \end{bmatrix}

        Args:
            which_qubit (int): 作用在的qubit的编号，其值应该在 :math:`[0, n)` 范围内， :math:`n` 为该量子电路的量子比特数

        .. code-block:: python

            import paddle
            from paddle_quantum.circuit import UAnsatz
            num_qubits = 1
            cir = UAnsatz(num_qubits)
            which_qubit = 0
            cir.z(which_qubit)
            cir.run_state_vector()
            print(cir.measure(shots = 0))

        ::

            {'0': 1.0, '1': 0.0}
        """
        assert 0 <= which_qubit < self.n, "the qubit should >= 0 and < n (the number of qubit)"
        self.__history.append({'gate': 'z', 'which_qubits': [which_qubit], 'theta': None})

    def h(self, which_qubit):
        r"""添加一个单量子比特的 Hadamard 门。

        其矩阵形式为：

        .. math::

            H = \frac{1}{\sqrt{2}}
                \begin{bmatrix}
                    1&1\\
                    1&-1
                \end{bmatrix}

        Args:
            which_qubit (int): 作用在的 qubit 的编号，其值应该在 :math:`[0, n)` 范围内， :math:`n` 为该量子电路的量子比特数
        """
        assert 0 <= which_qubit < self.n, "the qubit should >= 0 and < n (the number of qubit)"
        self.__history.append({'gate': 'h', 'which_qubits': [which_qubit], 'theta': None})

    def s(self, which_qubit):
        r"""添加一个单量子比特的 S 门。

        其矩阵形式为：

        .. math::

            S =
                \begin{bmatrix}
                    1&0\\
                    0&i
                \end{bmatrix}

        Args:
            which_qubit (int): 作用在的 qubit 的编号，其值应该在 :math:`[0, n)` 范围内， :math:`n` 为该量子电路的量子比特数
        """
        assert 0 <= which_qubit < self.n, "the qubit should >= 0 and < n (the number of qubit)"
        self.__history.append({'gate': 's', 'which_qubits': [which_qubit], 'theta': [0, 0, 1]})

    def sdg(self, which_qubit):
        r"""添加一个单量子比特的 S dagger 门。

        其矩阵形式为：

        .. math::

            S^\dagger =
                \begin{bmatrix}
                    1&0\\
                    0&-i
                \end{bmatrix}

        Args:
            which_qubit (int): 作用在的 qubit 的编号，其值应该在 :math:`[0, n)` 范围内， :math:`n` 为该量子电路的量子比特数
        """
        assert 0 <= which_qubit < self.n, "the qubit should >= 0 and < n (the number of qubit)"
        self.__history.append({'gate': 'sdg', 'which_qubits': [which_qubit], 'theta': [0, 0, 2]})

    def t(self, which_qubit):
        r"""添加一个单量子比特的 T 门。

        其矩阵形式为：

        .. math::

            T =
                \begin{bmatrix}
                    1&0\\
                    0&e^\frac{i\pi}{4}
                \end{bmatrix}

        Args:
            which_qubit (int): 作用在的 qubit 的编号，其值应该在 :math:`[0, n)` 范围内， :math:`n` 为该量子电路的量子比特数
        """
        assert 0 <= which_qubit < self.n, "the qubit should >= 0 and < n (the number of qubit)"
        self.__history.append({'gate': 't', 'which_qubits': [which_qubit], 'theta': [0, 0, 3]})

    def tdg(self, which_qubit):
        r"""添加一个单量子比特的 T dagger 门。

        其矩阵形式为：

        .. math::

            T^\dagger =
                \begin{bmatrix}
                    1&0\\
                    0&e^\frac{-i\pi}{4}
                \end{bmatrix}

        Args:
            which_qubit (int): 作用在的 qubit 的编号，其值应该在 :math:`[0, n)` 范围内， :math:`n` 为该量子电路的量子比特数
        """
        assert 0 <= which_qubit < self.n, "the qubit should >= 0 and < n (the number of qubit)"
        self.__history.append({'gate': 'tdg', 'which_qubits': [which_qubit], 'theta': [0, 0, 4]})

    def u3(self, theta, phi, lam, which_qubit):
        r"""添加一个单量子比特的旋转门。

        其矩阵形式为：

        .. math::

            \begin{align}
                U3(\theta, \phi, \lambda) =
                    \begin{bmatrix}
                        \cos\frac\theta2&-e^{i\lambda}\sin\frac\theta2\\
                        e^{i\phi}\sin\frac\theta2&e^{i(\phi+\lambda)}\cos\frac\theta2
                    \end{bmatrix}
            \end{align}

        Args:
              theta (Tensor): 旋转角度 :math:`\theta` 。
              phi (Tensor): 旋转角度 :math:`\phi` 。
              lam (Tensor): 旋转角度 :math:`\lambda` 。
              which_qubit (int): 作用在的 qubit 的编号，其值应该在 :math:`[0, n)` 范围内， :math:`n` 为该量子电路的量子比特数
        """
        assert 0 <= which_qubit < self.n, "the qubit should >= 0 and < n (the number of qubit)"
        curr_idx = len(self.__param)
        self.__history.append(
            {'gate': 'u', 'which_qubits': [which_qubit], 'theta': [curr_idx, curr_idx + 1, curr_idx + 2]})
        self.__param.extend([theta, phi, lam])

    def rxx(self, theta, which_qubits):
        r"""添加一个 RXX 门。

        其矩阵形式为：

        .. math::

            \begin{align}
                RXX(\theta) =
                    \begin{bmatrix}
                        \cos\frac{\theta}{2} & 0 & 0 & -i\sin\frac{\theta}{2} \\
                        0 & \cos\frac{\theta}{2} & -i\sin\frac{\theta}{2} & 0 \\
                        0 & -i\sin\frac{\theta}{2} & \cos\frac{\theta}{2} & 0 \\
                        -i\sin\frac{\theta}{2} & 0 & 0 & \cos\frac{\theta}{2}
                    \end{bmatrix}
            \end{align}

        Args:
            theta (Tensor): 旋转角度
            which_qubits (list): 作用在的两个量子比特的编号，其值都应该在 :math:`[0, n)` 范围内， :math:`n` 为该量子电路的量子比特数

        ..  code-block:: python

            import numpy as np
            import paddle
            from paddle_quantum.circuit import UAnsatz
            num_qubits = 2
            cir = UAnsatz(num_qubits)
            cir.rxx(paddle.to_tensor(np.array([np.pi/2])), [0, 1])
        """
        assert 0 <= which_qubits[0] < self.n and 0 <= which_qubits[1] < self.n, \
            "the qubit should >= 0 and < n (the number of qubit)"
        assert which_qubits[0] != which_qubits[1], "the indices of two qubits should be different"
        curr_idx = len(self.__param)
        self.__history.append({'gate': 'RXX_gate', 'which_qubits': which_qubits, 'theta': [curr_idx]})
        self.__param.append(theta)

    def ryy(self, theta, which_qubits):
        r"""添加一个 RYY 门。

        其矩阵形式为：

        .. math::

            \begin{align}
                RYY(\theta) =
                    \begin{bmatrix}
                        \cos\frac{\theta}{2} & 0 & 0 & i\sin\frac{\theta}{2} \\
                        0 & \cos\frac{\theta}{2} & -i\sin\frac{\theta}{2} & 0 \\
                        0 & -i\sin\frac{\theta}{2} & \cos\frac{\theta}{2} & 0 \\
                        i\sin\frac{\theta}{2} & 0 & 0 & cos\frac{\theta}{2}
                    \end{bmatrix}
            \end{align}

        Args:
            theta (Tensor): 旋转角度
            which_qubits (list): 作用在的两个量子比特的编号，其值都应该在 :math:`[0, n)` 范围内， :math:`n` 为该量子电路的量子比特数

        ..  code-block:: python

            import numpy as np
            import paddle
            from paddle_quantum.circuit import UAnsatz
            num_qubits = 2
            cir = UAnsatz(num_qubits)
            cir.ryy(paddle.to_tensor(np.array([np.pi/2])), [0, 1])
        """
        assert 0 <= which_qubits[0] < self.n and 0 <= which_qubits[1] < self.n, \
            "the qubit should >= 0 and < n (the number of qubit)"
        assert which_qubits[0] != which_qubits[1], "the indices of two qubits should be different"
        curr_idx = len(self.__param)
        self.__history.append({'gate': 'RYY_gate', 'which_qubits': which_qubits, 'theta': [curr_idx]})
        self.__param.append(theta)

    def rzz(self, theta, which_qubits):
        r"""添加一个 RZZ 门。

        其矩阵形式为：

        .. math::

            \begin{align}
                RZZ(\theta) =
                    \begin{bmatrix}
                        e^{-i\frac{\theta}{2}} & 0 & 0 & 0 \\
                        0 & e^{i\frac{\theta}{2}} & 0 & 0 \\
                        0 & 0 & e^{i\frac{\theta}{2}} & 0 \\
                        0 & 0 & 0 & e^{-i\frac{\theta}{2}}
                    \end{bmatrix}
            \end{align}

        Args:
            theta (Tensor): 旋转角度
            which_qubits (list): 作用在的两个量子比特的编号，其值都应该在 :math:`[0, n)` 范围内， :math:`n` 为该量子电路的量子比特数

        ..  code-block:: python

            import numpy as np
            import paddle
            from paddle_quantum.circuit import UAnsatz
            num_qubits = 2
            cir = UAnsatz(num_qubits)
            cir.rzz(paddle.to_tensor(np.array([np.pi/2])), [0, 1])
        """
        assert 0 <= which_qubits[0] < self.n and 0 <= which_qubits[1] < self.n, \
            "the qubit should >= 0 and < n (the number of qubit)"
        assert which_qubits[0] != which_qubits[1], "the indices of two qubits should be different"
        curr_idx = len(self.__param)
        self.__history.append({'gate': 'RZZ_gate', 'which_qubits': which_qubits, 'theta': [curr_idx]})
        self.__param.append(theta)

    def ms(self, which_qubits):
        r"""添加一个 Mølmer-Sørensen (MS) 门，用于离子阱设备。

        其矩阵形式为：

        .. math::

            \begin{align}
                MS = RXX(-\frac{\pi}{2}) = \frac{1}{\sqrt{2}}
                    \begin{bmatrix}
                        1 & 0 & 0 & i \\
                        0 & 1 & i & 0 \\
                        0 & i & 1 & 0 \\
                        i & 0 & 0 & 1
                    \end{bmatrix}
            \end{align}

        Args:
            which_qubits (list): 作用在的两个量子比特的编号，其值都应该在 :math:`[0, n)` 范围内， :math:`n` 为该量子电路的量子比特数

        Note:
            参考文献 https://arxiv.org/abs/quant-ph/9810040

        ..  code-block:: python

            import numpy as np
            import paddle
            from paddle_quantum.circuit import UAnsatz
            num_qubits = 2
            cir = UAnsatz(num_qubits)
            cir.ms([0, 1])
        """
        assert 0 <= which_qubits[0] < self.n and 0 <= which_qubits[1] < self.n, \
            "the qubit should >= 0 and < n(the number of qubit)"
        assert which_qubits[0] != which_qubits[1], "the indices of two qubits should be different"
        self.__history.append({'gate': 'MS_gate', 'which_qubits': which_qubits, 'theta': [2]})

    def universal_2_qubit_gate(self, theta, which_qubits):
        r"""添加 2-qubit 通用门，这个通用门需要 15 个参数。

        Args:
            theta (Tensor): 2-qubit 通用门的参数，其维度为 ``(15, )``
            which_qubits(list): 作用的量子比特编号

        代码示例:

        .. code-block:: python

            import numpy as np
            import paddle
            from paddle_quantum.circuit import UAnsatz
            n = 2
            theta = paddle.to_tensor(np.ones(15))
            cir = UAnsatz(n)
            cir.universal_2_qubit_gate(theta, [0, 1])
            cir.run_state_vector()
            print(cir.measure(shots = 0))

        ::

            {'00': 0.4306256106527819, '01': 0.07994547866706268, '10': 0.07994547866706264, '11': 0.40948343201309334}
        """

        assert len(theta.shape) == 1, 'The shape of theta is not right'
        assert len(theta) == 15, 'This Ansatz accepts 15 parameters'
        assert len(which_qubits) == 2, "You should add this gate on two qubits"

        a, b = which_qubits

        self.u3(theta[0], theta[1], theta[2], a)
        self.u3(theta[3], theta[4], theta[5], b)
        self.cnot([b, a])
        self.rz(theta[6], a)
        self.ry(theta[7], b)
        self.cnot([a, b])
        self.ry(theta[8], b)
        self.cnot([b, a])
        self.u3(theta[9], theta[10], theta[11], a)
        self.u3(theta[12], theta[13], theta[14], b)

    def __u3qg_U(self, theta, which_qubits):
        r"""
        用于构建 universal_3_qubit_gate
        """
        self.cnot(which_qubits[1:])
        self.ry(theta[0], which_qubits[1])
        self.cnot(which_qubits[:2])
        self.ry(theta[1], which_qubits[1])
        self.cnot(which_qubits[:2])
        self.cnot(which_qubits[1:])
        self.h(which_qubits[2])
        self.cnot([which_qubits[1], which_qubits[0]])
        self.cnot([which_qubits[0], which_qubits[2]])
        self.cnot(which_qubits[1:])
        self.rz(theta[2], which_qubits[2])
        self.cnot(which_qubits[1:])
        self.cnot([which_qubits[0], which_qubits[2]])

    def __u3qg_V(self, theta, which_qubits):
        r"""
        用于构建 universal_3_qubit_gate
        """
        self.cnot([which_qubits[2], which_qubits[0]])
        self.cnot(which_qubits[:2])
        self.cnot([which_qubits[2], which_qubits[1]])
        self.ry(theta[0], which_qubits[2])
        self.cnot(which_qubits[1:])
        self.ry(theta[1], which_qubits[2])
        self.cnot(which_qubits[1:])
        self.s(which_qubits[2])
        self.cnot([which_qubits[2], which_qubits[0]])
        self.cnot(which_qubits[:2])
        self.cnot([which_qubits[1], which_qubits[0]])
        self.h(which_qubits[2])
        self.cnot([which_qubits[0], which_qubits[2]])
        self.rz(theta[2], which_qubits[2])
        self.cnot([which_qubits[0], which_qubits[2]])

    def universal_3_qubit_gate(self, theta, which_qubits):
        r"""添加 3-qubit 通用门，这个通用门需要 81 个参数。

        Args:
            theta (Tensor): 3-qubit 通用门的参数，其维度为 ``(81, )``
            which_qubits(list): 作用的量子比特编号

        Note:
            参考: https://cds.cern.ch/record/708846/files/0401178.pdf

        代码示例:

        .. code-block:: python

            import numpy as np
            import paddle
            from paddle_quantum.circuit import UAnsatz
            n = 3
            theta = paddle.to_tensor(np.ones(81))
            cir = UAnsatz(n)
            cir.universal_3_qubit_gate(theta, [0, 1, 2])
            cir.run_state_vector()
            print(cir.measure(shots = 0))

        ::

            {'000': 0.06697926831547105, '001': 0.13206788591381013, '010': 0.2806525391078656, '011': 0.13821526515701105, '100': 0.1390530116439897, '101': 0.004381404333075108, '110': 0.18403296778911565, '111': 0.05461765773966483}
        """
        assert len(which_qubits) == 3, "You should add this gate on three qubits"
        assert len(theta) == 81, "The length of theta is supposed to be 81"

        psi = reshape(x=theta[: 60], shape=[4, 15])
        phi = reshape(x=theta[60:], shape=[7, 3])
        self.universal_2_qubit_gate(psi[0], which_qubits[:2])
        self.u3(phi[0][0], phi[0][1], phi[0][2], which_qubits[2])

        self.__u3qg_U(phi[1], which_qubits)

        self.universal_2_qubit_gate(psi[1], which_qubits[:2])
        self.u3(phi[2][0], phi[2][1], phi[2][2], which_qubits[2])

        self.__u3qg_V(phi[3], which_qubits)

        self.universal_2_qubit_gate(psi[2], which_qubits[:2])
        self.u3(phi[4][0], phi[4][1], phi[4][2], which_qubits[2])

        self.__u3qg_U(phi[5], which_qubits)

        self.universal_2_qubit_gate(psi[3], which_qubits[:2])
        self.u3(phi[6][0], phi[6][1], phi[6][2], which_qubits[2])

    def pauli_rotation_gate_partial(self, ind, gate_name):
        r"""计算传入的泡利旋转门的偏导。

        Args:
            ind (int): 该门在本电路中的序号
            gate_name (string): 门的名字

        Return:
            UAnsatz: 用电路表示的该门的偏导

        代码示例:

        .. code-block:: python

            import numpy as np
            import paddle
            from paddle_quantum.circuit import UAnsatz
            cir = UAnsatz(2)
            theta = paddle.to_tensor([np.pi, np.pi/2, np.pi/4], 'float64')
            cir.rx(theta[0], 0)
            cir.ryy(theta[1], [1, 0])
            cir.rz(theta[2], 1)
            print(cir.pauli_rotation_gate_partial(0, 'rx'))

        ::

            ------------x----Rx(3.142)----Ryy(1.57)---------------
                        |                     |                   
            ------------|-----------------Ryy(1.57)----Rz(0.785)--
                        |                                         
            --H---SDG---*--------H--------------------------------
        """
        history, param = self._get_history()
        assert ind <= len(history), "The index number should be less than or equal to %d" % len(history)
        assert gate_name in {'rx', 'ry', 'rz', 'RXX_gate', 'RYY_gate', 'RZZ_gate'}, "Gate not supported."
        assert gate_name == history[ind]['gate'], "Gate name incorrect."

        n = self.n
        new_circuit = UAnsatz(n + 1)
        new_circuit._add_history(history[:ind], param)
        new_circuit.h(n)
        new_circuit.sdg(n)
        if gate_name in {'rx', 'RXX_gate'}:
            new_circuit.cnot([n, history[ind]['which_qubits'][0]])
            if gate_name == 'RXX_gate':
                new_circuit.cnot([n, history[ind]['which_qubits'][1]])
        elif gate_name in {'ry', 'RYY_gate'}:
            new_circuit.cy([n, history[ind]['which_qubits'][0]])
            if gate_name == 'RYY_gate':
                new_circuit.cy([n, history[ind]['which_qubits'][1]])
        elif gate_name in {'rz', 'RZZ_gate'}:
            new_circuit.cz([n, history[ind]['which_qubits'][0]])
            if gate_name == 'RZZ_gate':
                new_circuit.cz([n, history[ind]['which_qubits'][1]])
        new_circuit.h(n)
        new_circuit._add_history(history[ind: len(history)], param)

        return new_circuit

    def control_rotation_gate_partial(self, ind, gate_name):
        r"""计算传入的控制旋转门的偏导。

        Args:
            ind (int): 该门在本电路中的序号
            gate_name (string): 门的名字

        Return:
            List: 用两个电路表示的该门的偏导

        代码示例:

        .. code-block:: python

            import numpy as np
            import paddle
            from paddle_quantum.circuit import UAnsatz
            cir = UAnsatz(2)
            theta = paddle.to_tensor([np.pi, np.pi/2, np.pi/4], 'float64')
            cir.rx(theta[0], 0)
            cir.ryy(theta[1], [1, 0])
            cir.crz(theta[2], [0, 1])
            print(cir.control_rotation_gate_partial(2, 'crz')[0])
            print(cir.control_rotation_gate_partial(2, 'crz')[1])

        ::

            --Rx(3.142)----Ryy(1.57)-------------*------
                               |                 |      
            ---------------Ryy(1.57)----z----Rz(0.785)--
                                        |               
            ------H-----------SDG-------*--------H------

            --Rx(3.142)----Ryy(1.57)----z-------------*------
                               |        |             |      
            ---------------Ryy(1.57)----|----z----Rz(0.785)--
                                        |    |               
            ------H------------S--------*----*--------H------
        """
        history, param = self._get_history()
        assert ind <= len(history), "The index number should be less than or equal to %d" % len(history)
        assert gate_name in {'crx', 'cry', 'crz'}, "Gate not supported."
        assert gate_name == history[ind]['gate'], "Gate name incorrect."

        n = self.n
        new_circuit = [UAnsatz(n + 1) for j in range(2)]
        for k in range(2):
            new_circuit[k]._add_history(history[:ind], param)
            new_circuit[k].h(n)
            new_circuit[k].sdg(n) if k == 0 else new_circuit[k].s(n)
            if k == 1:
                new_circuit[k].cz([n, history[ind]['which_qubits'][1]])
            if gate_name == 'crx':
                new_circuit[k].cnot([n, history[ind]['which_qubits'][0]])
            elif gate_name == 'cry':
                new_circuit[k].cy([n, history[ind]['which_qubits'][0]])
            elif gate_name == 'crz':
                new_circuit[k].cz([n, history[ind]['which_qubits'][0]])
            new_circuit[k].h(n)
            new_circuit[k]._add_history(history[ind: len(history)], param)

        return new_circuit

    def u3_partial(self, ind_history, ind_gate):
        r"""计算传入的 u3 门的一个参数的偏导。

        Args:
            ind_history (int): 该门在本电路中的序号
            ind_gate (int): u3 门参数的 index，可以是 0 或 1 或 2

        Return:
            UAnsatz: 用电路表示的该门的一个参数的偏导

        代码示例:

        .. code-block:: python

            import numpy as np
            import paddle
            from paddle_quantum.circuit import UAnsatz
            cir = UAnsatz(2)
            theta = paddle.to_tensor([np.pi, np.pi/2, np.pi/4], 'float64')
            cir.u3(theta[0], theta[1], theta[2], 0)
            print(cir.u3_partial(0, 0))

        ::

            ------------z----U--
                        |       
            ------------|-------
                        |       
            --H---SDG---*----H--
        """
        history, param = self._get_history()
        assert ind_history <= len(history), "The index number should be less than or equal to %d" % len(history)
        assert ind_gate in {0, 1, 2}, "U3 gate has only three parameters, please choose from {0, 1, 2}"
        assert history[ind_history]['gate'] == 'u', "Not a u3 gate."

        n = self.n
        new_circuit = UAnsatz(n + 1)
        assert ind_gate in {0, 1, 2}, "ind must be in {0, 1, 2}"
        new_circuit._add_history(history[:ind_history], param)
        if ind_gate == 0:
            new_circuit.h(n)
            new_circuit.sdg(n)
            new_circuit.cz([n, history[ind_history]['which_qubits'][0]])
            new_circuit.h(n)
            new_circuit._add_history(history[ind_history], param)
        elif ind_gate == 1:
            new_circuit.h(n)
            new_circuit.sdg(n)
            new_circuit.rz(self.__param[history[ind_history]['theta'][2]], history[ind_history]['which_qubits'][0])
            new_circuit.cy([n, history[ind_history]['which_qubits'][0]])
            new_circuit.ry(self.__param[history[ind_history]['theta'][0]], history[ind_history]['which_qubits'][0])
            new_circuit.rz(self.__param[history[ind_history]['theta'][1]], history[ind_history]['which_qubits'][0])
            new_circuit.h(n)
        elif ind_gate == 2:
            new_circuit.h(n)
            new_circuit.sdg(n)
            new_circuit.rz(self.__param[history[ind_history]['theta'][2]], history[ind_history]['which_qubits'][0])
            new_circuit.ry(self.__param[history[ind_history]['theta'][0]], history[ind_history]['which_qubits'][0])
            new_circuit.cz([n, history[ind_history]['which_qubits'][0]])
            new_circuit.rz(self.__param[history[ind_history]['theta'][1]], history[ind_history]['which_qubits'][0])
            new_circuit.h(n)
        new_circuit._add_history(history[ind_history + 1: len(history)], param)

        return new_circuit

    def cu3_partial(self, ind_history, ind_gate):
        r"""计算传入的 cu 门的一个参数的偏导。

        Args:
            ind_history (int): 该门在本电路中的序号
            ind_gate (int): cu 门参数的 index，可以是 0 或 1 或 2

        Return:
            UAnsatz: 用电路表示的该门的一个参数的偏导

        代码示例:

        .. code-block:: python

            import numpy as np
            import paddle
            from paddle_quantum.circuit import UAnsatz
            cir = UAnsatz(2)
            theta = paddle.to_tensor([np.pi, np.pi/2, np.pi/4], 'float64')
            cir.cu(theta[0], theta[1], theta[2], [0, 1])
            print(cir.cu3_partial(0, 0)[0])
            print(cir.cu3_partial(0, 0)[1])

        ::

            -----------------x--
                             |  
            ------------z----U--
                        |       
            --H---SDG---*----H--

            ------------z---------x--
                        |         |  
            ------------|----z----U--
                        |    |       
            --H----S----*----*----H--
        """
        history, param = self._get_history()
        assert ind_history <= len(history), "The index number should be less than or equal to %d" % len(history)
        assert ind_gate in {0, 1, 2}, "CU gate has only three parameters, please choose from {0, 1, 2}"
        assert history[ind_history]['gate'] == 'CU', "Not a CU gate."

        n = self.n
        new_circuit = [UAnsatz(n + 1) for j in range(2)]
        assert ind_gate in {0, 1, 2}, "ind must be in {0, 1, 2}"
        for k in range(2):
            new_circuit[k]._add_history(history[:ind_history], param)
            if ind_gate == 0:
                new_circuit[k].h(n)
                new_circuit[k].sdg(n) if k == 0 else new_circuit[k].s(n)
                if k == 1:
                    new_circuit[k].cz([n, history[ind_history]['which_qubits'][0]])
                new_circuit[k].cz([n, history[ind_history]['which_qubits'][1]])
                new_circuit[k].h(n)
                new_circuit[k]._add_history([history[ind_history]], param)
            elif ind_gate == 1:
                new_circuit[k].h(n)
                new_circuit[k].sdg(n) if k == 0 else new_circuit[k].s(n)
                new_circuit[k].crz(self.__param[history[ind_history]['theta'][2]], history[ind_history]['which_qubits'])
                if k == 1:
                    new_circuit[k].cz([n, history[ind_history]['which_qubits'][0]])
                new_circuit[k].cy([n, history[ind_history]['which_qubits'][0]])
                new_circuit[k].cry(self.__param[history[ind_history]['theta'][0]], history[ind_history]['which_qubits'])
                new_circuit[k].crz(self.__param[history[ind_history]['theta'][1]], history[ind_history]['which_qubits'])
                new_circuit[k].h(n)
            elif ind_gate == 2:
                new_circuit[k].h(n)
                new_circuit[k].sdg(n) if k == 0 else new_circuit[k].s(n)
                new_circuit[k].crz(self.__param[history[ind_history]['theta'][2]], history[ind_history]['which_qubits'])
                new_circuit[k].cry(self.__param[history[ind_history]['theta'][0]], history[ind_history]['which_qubits'])
                if k == 1:
                    new_circuit[k].cz([n, history[ind_history]['which_qubits'][0]])
                new_circuit[k].cz([n, history[ind_history]['which_qubits'][0]])
                new_circuit[k].crz(self.__param[history[ind_history]['theta'][1]], history[ind_history]['which_qubits'])
                new_circuit[k].h(n)

            new_circuit[k]._add_history(history[ind_history + 1: len(history)], param)

        return new_circuit

    def linear_combinations_gradient(self, H, shots=0):
        r"""用 linear combination 的方法计算电路中所有需要训练的参数的梯度。损失函数默认为计算哈密顿量的期望值。

        Args:
            H (list or Hamiltonian): 损失函数中用到的记录哈密顿量信息的列表或 ``Hamiltonian`` 类的对象
            shots (int, optional): 测量次数；默认为 0，表示返回期望值的精确值，即测量无穷次后的期望值

        Return:
            Tensor: 该电路中所有需要训练的参数的梯度

        代码示例:

        .. code-block:: python

            import numpy as np
            import paddle
            from paddle_quantum.circuit import UAnsatz

            def U_theta(theta, N, D):
                cir = UAnsatz(N)
                cir.complex_entangled_layer(theta[:D], D)
                for i in range(N):
                    cir.ry(theta=theta[D][i][0], which_qubit=i)
                cir.run_state_vector()
                return cir

            H = [[1.0, 'z0,z1']]
            theta = paddle.uniform(shape=[2, 2, 3], dtype='float64', min=0.0, max=np.pi * 2)
            theta.stop_gradient = False
            circuit = U_theta(theta, 2, 1)
            gradient = circuit.linear_combinations_gradient(H, shots=0)
            print(gradient)

        ::

            Tensor(shape=[8], dtype=float64, place=CPUPlace, stop_gradient=True,
                   [ 0.        , -0.11321444, -0.22238044,  0.        ,  0.04151700,  0.44496212, -0.19465690,  0.96022600])
        """
        history, param = self._get_history()
        grad = []

        if not isinstance(H, list):
            H = H.pauli_str
        H = copy.deepcopy(H)
        for i in H:
            i[1] += ',z' + str(self.n)

        for i, history_i in enumerate(history):
            if history_i['gate'] == 'rx' and self.__param[history_i['theta'][0]].stop_gradient is False:
                new_circuit = self.pauli_rotation_gate_partial(i, 'rx')
                if self.__run_mode == 'state_vector':
                    new_circuit.run_state_vector()
                elif self.__run_mode == 'density_matrix':
                    new_circuit.run_density_matrix()
                grad.append(paddle.to_tensor(new_circuit.expecval(H, shots), 'float64'))
            elif history_i['gate'] == 'ry' and self.__param[history_i['theta'][0]].stop_gradient is False:
                new_circuit = self.pauli_rotation_gate_partial(i, 'ry')
                if self.__run_mode == 'state_vector':
                    new_circuit.run_state_vector()
                elif self.__run_mode == 'density_matrix':
                    new_circuit.run_density_matrix()
                grad.append(paddle.to_tensor(new_circuit.expecval(H, shots), 'float64'))
            elif history_i['gate'] == 'rz' and self.__param[history_i['theta'][2]].stop_gradient is False:
                new_circuit = self.pauli_rotation_gate_partial(i, 'rz')
                if self.__run_mode == 'state_vector':
                    new_circuit.run_state_vector()
                elif self.__run_mode == 'density_matrix':
                    new_circuit.run_density_matrix()
                grad.append(paddle.to_tensor(new_circuit.expecval(H, shots), 'float64'))
            elif history_i['gate'] == 'crx' and self.__param[history_i['theta'][0]].stop_gradient is False:
                new_circuit = self.control_rotation_gate_partial(i, 'crx')
                for k in new_circuit:
                    if self.__run_mode == 'state_vector':
                        k.run_state_vector()
                    elif self.__run_mode == 'density_matrix':
                        k.run_density_matrix()
                gradient = paddle.to_tensor(np.mean([circuit.expecval(H, shots) for circuit in new_circuit]), 'float64')
                grad.append(gradient)
            elif history_i['gate'] == 'cry' and self.__param[history_i['theta'][0]].stop_gradient is False:
                new_circuit = self.control_rotation_gate_partial(i, 'cry')
                for k in new_circuit:
                    if self.__run_mode == 'state_vector':
                        k.run_state_vector()
                    elif self.__run_mode == 'density_matrix':
                        k.run_density_matrix()
                gradient = paddle.to_tensor(np.mean([circuit.expecval(H, shots) for circuit in new_circuit]), 'float64')
                grad.append(gradient)
            elif history_i['gate'] == 'crz' and self.__param[history_i['theta'][2]].stop_gradient is False:
                new_circuit = self.control_rotation_gate_partial(i, 'crz')
                for k in new_circuit:
                    if self.__run_mode == 'state_vector':
                        k.run_state_vector()
                    elif self.__run_mode == 'density_matrix':
                        k.run_density_matrix()
                gradient = paddle.to_tensor(np.mean([circuit.expecval(H, shots) for circuit in new_circuit]), 'float64')
                grad.append(gradient)
            elif history_i['gate'] == 'RXX_gate' and self.__param[history_i['theta'][0]].stop_gradient is False:
                new_circuit = self.pauli_rotation_gate_partial(i, 'RXX_gate')
                if self.__run_mode == 'state_vector':
                    new_circuit.run_state_vector()
                elif self.__run_mode == 'density_matrix':
                    new_circuit.run_density_matrix()
                grad.append(paddle.to_tensor(new_circuit.expecval(H, shots), 'float64'))
            elif history_i['gate'] == 'RYY_gate' and self.__param[history_i['theta'][0]].stop_gradient is False:
                new_circuit = self.pauli_rotation_gate_partial(i, 'RYY_gate')
                if self.__run_mode == 'state_vector':
                    new_circuit.run_state_vector()
                elif self.__run_mode == 'density_matrix':
                    new_circuit.run_density_matrix()
                grad.append(paddle.to_tensor(new_circuit.expecval(H, shots), 'float64'))
            elif history_i['gate'] == 'RZZ_gate' and self.__param[history_i['theta'][0]].stop_gradient is False:
                new_circuit = self.pauli_rotation_gate_partial(i, 'RZZ_gate')
                if self.__run_mode == 'state_vector':
                    new_circuit.run_state_vector()
                elif self.__run_mode == 'density_matrix':
                    new_circuit.run_density_matrix()
                grad.append(paddle.to_tensor(new_circuit.expecval(H, shots), 'float64'))
            elif history_i['gate'] == 'u':
                if not self.__param[history_i['theta'][0]].stop_gradient:
                    new_circuit = self.u3_partial(i, 0)
                    if self.__run_mode == 'state_vector':
                        new_circuit.run_state_vector()
                    elif self.__run_mode == 'density_matrix':
                        new_circuit.run_density_matrix()
                    grad.append(paddle.to_tensor(new_circuit.expecval(H, shots), 'float64'))
                if not self.__param[history_i['theta'][1]].stop_gradient:
                    new_circuit = self.u3_partial(i, 1)
                    if self.__run_mode == 'state_vector':
                        new_circuit.run_state_vector()
                    elif self.__run_mode == 'density_matrix':
                        new_circuit.run_density_matrix()
                    grad.append(paddle.to_tensor(new_circuit.expecval(H, shots), 'float64'))
                if not self.__param[history_i['theta'][2]].stop_gradient:
                    new_circuit = self.u3_partial(i, 2)
                    if self.__run_mode == 'state_vector':
                        new_circuit.run_state_vector()
                    elif self.__run_mode == 'density_matrix':
                        new_circuit.run_density_matrix()
                    grad.append(paddle.to_tensor(new_circuit.expecval(H, shots), 'float64'))
            elif history_i['gate'] == 'CU':
                if not self.__param[history_i['theta'][0]].stop_gradient:
                    new_circuit = self.cu3_partial(i, 0)
                    for k in new_circuit:
                        if self.__run_mode == 'state_vector':
                            k.run_state_vector()
                        elif self.__run_mode == 'density_matrix':
                            k.run_density_matrix()
                    gradient = paddle.to_tensor(np.mean([circuit.expecval(H, shots) for circuit in new_circuit]), 'float64')
                    grad.append(gradient)
                if not self.__param[history_i['theta'][1]].stop_gradient:
                    new_circuit = self.cu3_partial(i, 1)
                    for k in new_circuit:
                        if self.__run_mode == 'state_vector':
                            k.run_state_vector()
                        elif self.__run_mode == 'density_matrix':
                            k.run_density_matrix()
                    gradient = paddle.to_tensor(np.mean([circuit.expecval(H, shots) for circuit in new_circuit]), 'float64')
                    grad.append(gradient)
                if not self.__param[history_i['theta'][2]].stop_gradient:
                    new_circuit = self.cu3_partial(i, 2)
                    for k in new_circuit:
                        if self.__run_mode == 'state_vector':
                            k.run_state_vector()
                        elif self.__run_mode == 'density_matrix':
                            k.run_density_matrix()
                    gradient = paddle.to_tensor(np.mean([circuit.expecval(H, shots) for circuit in new_circuit]), 'float64')
                    grad.append(gradient)
        grad = paddle.concat(grad)

        return grad

    """
    Measurements
    """

    def __process_string(self, s, which_qubits):
        r"""该函数基于 which_qubits 返回 s 的一部分
        This functions return part of string s baesd on which_qubits
        If s = 'abcdefg', which_qubits = [0,2,5], then it returns 'acf'

        Note:
            这是内部函数，你并不需要直接调用到该函数。
        """
        new_s = ''.join(s[j] for j in which_qubits)
        return new_s

    def __process_similiar(self, result):
        r"""该函数基于相同的键合并值。
        This functions merges values based on identical keys.
        If result = [('00', 10), ('01', 20), ('11', 30), ('11', 40), ('11', 50), ('00', 60)],
            then it returns {'00': 70, '01': 20, '11': 120}

        Note:
            这是内部函数，你并不需要直接调用到该函数。
        """
        data = defaultdict(int)
        for idx, val in result:
            data[idx] += val

        return dict(data)

    def __measure_hist(self, result, which_qubits, shots):
        r"""将测量的结果以柱状图的形式呈现。

        Note:
            这是内部函数，你并不需要直接调用到该函数。

        Args:
              result (dictionary): 测量结果
              which_qubits (list): 测量的量子比特，如测量所有则是 ``None``
              shots(int): 测量次数

        Returns
            dict: 测量结果

        """
        n = self.n if which_qubits is None else len(which_qubits)
        assert n < 6, "Too many qubits to plot"

        ylabel = "Measured Probabilities"
        if shots == 0:
            shots = 1
            ylabel = "Probabilities"

        state_list = [np.binary_repr(index, width=n) for index in range(0, 2 ** n)]
        freq = []
        for state in state_list:
            freq.append(result.get(state, 0.0) / shots)

        plt.bar(range(2 ** n), freq, tick_label=state_list)
        plt.xticks(rotation=90)
        plt.xlabel("Qubit State")
        plt.ylabel(ylabel)
        plt.show()

        return result

    # Which_qubits is list-like
    def measure(self, which_qubits=None, shots=2 ** 10, plot=False):
        r"""对量子电路输出的量子态进行测量。

        Warning:
            当 ``plot`` 为 ``True`` 时，当前量子电路的量子比特数需要小于 6 ，否则无法绘制图片，会抛出异常。

        Args:
            which_qubits (list, optional): 要测量的qubit的编号，默认全都测量
            shots (int, optional): 该量子电路输出的量子态的测量次数，默认为 1024 次；若为 0，则返回测量结果的精确概率分布
            plot (bool, optional): 是否绘制测量结果图，默认为 ``False`` ，即不绘制

        Returns:
            dict: 测量的结果

        代码示例:

        .. code-block:: python

            import paddle
            from paddle_quantum.circuit import UAnsatz
            cir = UAnsatz(2)
            cir.h(0)
            cir.cnot([0,1])
            cir.run_state_vector()
            result = cir.measure(shots = 2048, which_qubits = [1])
            print(f"The results of measuring qubit 1 2048 times are {result}")

        ::

            The results of measuring qubit 1 2048 times are {'0': 964, '1': 1084}

        .. code-block:: python

            import paddle
            from paddle_quantum.circuit import UAnsatz
            cir = UAnsatz(2)
            cir.h(0)
            cir.cnot([0,1])
            cir.run_state_vector()
            result = cir.measure(shots = 0, which_qubits = [1])
            print(f"The probability distribution of measurement results on qubit 1 is {result}")

        ::

            The probability distribution of measurement results on qubit 1 is {'0': 0.4999999999999999, '1': 0.4999999999999999}
        """
        if self.__run_mode == 'state_vector':
            state = self.__state
        elif self.__run_mode == 'density_matrix':
            # Take the diagonal of the density matrix as a probability distribution
            diag = np.diag(self.__state.numpy())
            state = paddle.to_tensor(np.sqrt(diag))
        else:
            # Raise error
            raise ValueError("no state for measurement; please run the circuit first")

        if shots == 0:  # Returns probability distribution over all measurement results
            dic2to10, dic10to2 = dic_between2and10(self.n)
            result = {}
            for i in range(2 ** self.n):
                result[dic10to2[i]] = (real(state)[i] ** 2 + imag(state)[i] ** 2).numpy()[0]

            if which_qubits is not None:
                new_result = [(self.__process_string(key, which_qubits), value) for key, value in result.items()]
                result = self.__process_similiar(new_result)
        else:
            if which_qubits is None:  # Return all the qubits
                result = measure_state(state, shots)
            else:
                assert all([e < self.n for e in which_qubits]), 'Qubit index out of range'
                which_qubits.sort()  # Sort in ascending order

                collapse_all = measure_state(state, shots)
                new_collapse_all = [(self.__process_string(key, which_qubits), value) for key, value in
                                    collapse_all.items()]
                result = self.__process_similiar(new_collapse_all)

        return result if not plot else self.__measure_hist(result, which_qubits, shots)

    def measure_in_bell_basis(self, which_qubits, shots=0):
        r"""对量子电路输出的量子态进行贝尔基测量。

        Args:
            which_qubits(list): 要测量的量子比特
            shots(int): 测量的采样次数，默认为0，表示计算解析解

        Returns:
            list: 测量得到四个贝尔基的概率
        """
        assert which_qubits[0] != which_qubits[1], "You have to measure two different qubits."
        which_qubits.sort()
        i, j = which_qubits
        qubit_num = self.n
        input_state = self.__state
        mode = self.__run_mode
        cir = UAnsatz(qubit_num)
        cir.cnot([i, j])
        cir.h(i)

        if mode == 'state_vector':
            output_state = cir.run_state_vector(input_state).numpy()
        elif mode == 'density_matrix':
            output_density_matrix = cir.run_density_matrix(input_state).numpy()
            output_state = np.sqrt(np.diag(output_density_matrix))
        else:
            raise ValueError("Can't recognize the mode of quantum state.")

        prob_amplitude = np.abs(output_state).tolist()
        prob_amplitude = [item ** 2 for item in prob_amplitude]

        prob_array = [0] * 4
        for i in range(2 ** qubit_num):
            binary = bin(i)[2:]
            binary = '0' * (qubit_num - len(binary)) + binary
            target_qubits = str()
            for qubit_idx in which_qubits:
                target_qubits += binary[qubit_idx]
            prob_array[int(target_qubits, base=2)] += prob_amplitude[i]

        if shots == 0:
            result = prob_array
        else:
            result = [0] * 4
            samples = np.random.choice(list(range(4)), shots, p=prob_array)
            for item in samples:
                result[item] += 1
            result = [item / shots for item in result]

        return result

    def expecval(self, H, shots=0):
        r"""量子电路输出的量子态关于可观测量 H 的期望值。

        Hint:
            如果想输入的可观测量的矩阵为 :math:`0.7Z\otimes X\otimes I+0.2I\otimes Z\otimes I` ，
                则 ``H`` 的 ``list`` 形式为 ``[[0.7, 'Z0, X1'], [0.2, 'Z1']]`` 。

        Args:
            H (Hamiltonian or list): 可观测量的相关信息
            shots (int, optional): 测量次数；默认为 0，表示返回期望值的精确值，即测量无穷次后的期望值

        Returns:
            Tensor: 量子电路输出的量子态关于 ``H`` 的期望值

        代码示例:

        .. code-block:: python

            import numpy as np
            import paddle
            from paddle_quantum.circuit import UAnsatz

            n = 5
            experiment_shots = 2**10
            H_info = [[0.1, 'x1'], [0.2, 'y0,z4']]
            theta = paddle.ones([3], dtype='float64')

            cir = UAnsatz(n)
            cir.rx(theta[0], 0)
            cir.rz(theta[1], 1)
            cir.rx(theta[2], 2)
            cir.run_state_vector()

            result_1 = cir.expecval(H_info, shots = experiment_shots).numpy()
            result_2 = cir.expecval(H_info, shots = 0).numpy()

            print(f'The expectation value obtained by {experiment_shots} measurements is {result_1}')
            print(f'The accurate expectation value of H is {result_2}')

        ::

            The expectation value obtained by 1024 measurements is [-0.16328125]
            The accurate expectation value of H is [-0.1682942]
        """
        expec_val = 0
        if not isinstance(H, list):
            H = H.pauli_str
        if shots == 0:
            if self.__run_mode == 'state_vector':
                expec_val = real(vec_expecval(H, self.__state))
            elif self.__run_mode == 'density_matrix':
                state = self.__state
                H_mat = paddle.to_tensor(pauli_str_to_matrix(H, self.n))
                expec_val = real(trace(matmul(state, H_mat)))
            else:
                # Raise error
                raise ValueError("no state for measurement; please run the circuit first")
        else:
            for term in H:
                expec_val += term[0] * _local_H_prob(self, term[1], shots=shots)
            expec_val = paddle.to_tensor(expec_val, 'float64')

        return expec_val

    """
    Circuit Templates
    """

    def superposition_layer(self):
        r"""添加一层 Hadamard 门。

        代码示例:

        .. code-block:: python

            import paddle
            from paddle_quantum.circuit import UAnsatz
            cir = UAnsatz(2)
            cir.superposition_layer()
            cir.run_state_vector()
            result = cir.measure(shots = 0)
            print(f"The probability distribution of measurement results on both qubits is {result}")

        ::

            The probability distribution of measurement results on both qubits is
                {'00': 0.2499999999999999, '01': 0.2499999999999999,
                '10': 0.2499999999999999, '11': 0.2499999999999999}
        """
        for i in range(self.n):
            self.h(i)

    def weak_superposition_layer(self):
        r"""添加一层旋转角度为 :math:`\pi/4` 的 Ry 门。

        代码示例:

        .. code-block:: python

            import paddle
            from paddle_quantum.circuit import UAnsatz
            cir = UAnsatz(2)
            cir.weak_superposition_layer()
            cir.run_state_vector()
            result = cir.measure(shots = 0)
            print(f"The probability distribution of measurement results on both qubits is {result}")

        ::

            The probability distribution of measurement results on both qubits is
                {'00': 0.7285533905932737, '01': 0.12500000000000003,
                '10': 0.12500000000000003, '11': 0.021446609406726238}
        """
        _theta = paddle.to_tensor(np.array([np.pi / 4]))  # Used in fixed Ry gate
        for i in range(self.n):
            self.ry(_theta, i)

    def linear_entangled_layer(self, theta, depth, which_qubits=None):
        r"""添加 ``depth`` 层包含 Ry 门，Rz 门和 CNOT 门的线性纠缠层。

        Attention:
            ``theta`` 的维度为 ``(depth, n, 2)`` ，最低维内容为对应的 ``ry`` 和 ``rz`` 的参数， ``n`` 为作用的量子比特数量。

        Args:
            theta (Tensor): Ry 门和 Rz 门的旋转角度
            depth (int): 纠缠层的深度
            which_qubits (list): 作用的量子比特编号

        代码示例:

        .. code-block:: python

            import paddle
            from paddle_quantum.circuit import UAnsatz
            n = 2
            DEPTH = 3
            theta = paddle.ones([DEPTH, 2, 2], dtype='float64')
            cir = UAnsatz(n)
            cir.linear_entangled_layer(theta, DEPTH, [0, 1])
            cir.run_state_vector()
            result = cir.measure(shots = 0)
            print(f"The probability distribution of measurement results on both qubits is {result}")

        ::

            The probability distribution of measurement results on both qubits is
                {'00': 0.646611169077063, '01': 0.06790630495474384,
                '10': 0.19073671025717626, '11': 0.09474581571101756}
        """
        # reformat 1D theta list
        theta_flat = paddle.flatten(theta)
        width = len(which_qubits) if which_qubits is not None else self.n
        assert len(theta_flat) == depth * width * 2, 'the size of theta is not right'
        theta = paddle.reshape(theta_flat, [depth, width, 2])

        assert self.n > 1, 'you need at least 2 qubits'
        assert len(theta.shape) == 3, 'the shape of theta is not right'
        assert theta.shape[2] == 2, 'the shape of theta is not right'
        # assert theta.shape[1] == self.n, 'the shape of theta is not right'
        assert theta.shape[0] == depth, 'the depth of theta has a mismatch'

        if which_qubits is None:
            which_qubits = np.arange(self.n)

        for repeat in range(depth):
            for i, q in enumerate(which_qubits):
                self.ry(theta[repeat][i][0], q)
            for i in range(len(which_qubits) - 1):
                self.cnot([which_qubits[i], which_qubits[i + 1]])
            for i, q in enumerate(which_qubits):
                self.rz(theta[repeat][i][1], q)
            for i in range(len(which_qubits) - 1):
                self.cnot([which_qubits[i + 1], which_qubits[i]])

    def real_entangled_layer(self, theta, depth, which_qubits=None):
        r"""添加 ``depth`` 层包含 Ry 门和 CNOT 门的强纠缠层。

        Note:
            这一层量子门的数学表示形式为实数酉矩阵。

        Attention:
            ``theta`` 的维度为 ``(depth, n, 1)``， ``n`` 为作用的量子比特数量。

        Args:
            theta (Tensor): Ry 门的旋转角度
            depth (int): 纠缠层的深度
            which_qubits (list): 作用的量子比特编号

        代码示例:

        .. code-block:: python

            import paddle
            from paddle_quantum.circuit import UAnsatz
            n = 2
            DEPTH = 3
            theta = paddle.ones([DEPTH, 2, 1], dtype='float64')
            cir = UAnsatz(n)
            cir.real_entangled_layer(paddle.to_tensor(theta), DEPTH, [0, 1])
            cir.run_state_vector()
            result = cir.measure(shots = 0)
            print(f"The probability distribution of measurement results on both qubits is {result}")

        ::

            The probability distribution of measurement results on both qubits is
                {'00': 2.52129874867343e-05, '01': 0.295456784923382,
                '10': 0.7045028818254718, '11': 1.5120263659845063e-05}
        """
        # reformat 1D theta list
        theta_flat = paddle.flatten(theta)
        width = len(which_qubits) if which_qubits is not None else self.n
        assert len(theta_flat) == depth * width, 'the size of theta is not right'
        theta = paddle.reshape(theta_flat, [depth, width, 1])

        assert self.n > 1, 'you need at least 2 qubits'
        assert len(theta.shape) == 3, 'the shape of theta is not right'
        assert theta.shape[2] == 1, 'the shape of theta is not right'
        # assert theta.shape[1] == self.n, 'the shape of theta is not right'
        assert theta.shape[0] == depth, 'the depth of theta has a mismatch'

        if which_qubits is None:
            which_qubits = np.arange(self.n)

        for repeat in range(depth):
            for i, q in enumerate(which_qubits):
                self.ry(theta[repeat][i][0], q)
            for i in range(len(which_qubits) - 1):
                self.cnot([which_qubits[i], which_qubits[i + 1]])
            self.cnot([which_qubits[-1], which_qubits[0]])

    def complex_entangled_layer(self, theta, depth, which_qubits=None):
        r"""添加 ``depth`` 层包含 U3 门和 CNOT 门的强纠缠层。

        Note:
            这一层量子门的数学表示形式为复数酉矩阵。

        Attention:
            ``theta`` 的维度为 ``(depth, n, 3)`` ，最低维内容为对应的 ``u3`` 的参数 ``(theta, phi, lam)``， ``n`` 为作用的量子比特数量。

        Args:
            theta (Tensor): U3 门的旋转角度
            depth (int): 纠缠层的深度
            which_qubits (list): 作用的量子比特编号

        代码示例:

        .. code-block:: python

            import paddle
            from paddle_quantum.circuit import UAnsatz
            n = 2
            DEPTH = 3
            theta = paddle.ones([DEPTH, 2, 3], dtype='float64')
            cir = UAnsatz(n)
            cir.complex_entangled_layer(paddle.to_tensor(theta), DEPTH, [0, 1])
            cir.run_state_vector()
            result = cir.measure(shots = 0)
            print(f"The probability distribution of measurement results on both qubits is {result}")

        ::

            The probability distribution of measurement results on both qubits is
                {'00': 0.15032627279218896, '01': 0.564191201239618,
                '10': 0.03285998070292556, '11': 0.25262254526526823}
        """
        # reformat 1D theta list
        theta_flat = paddle.flatten(theta)
        width = len(which_qubits) if which_qubits is not None else self.n
        assert len(theta_flat) == depth * width * 3, 'the size of theta is not right'
        theta = paddle.reshape(theta_flat, [depth, width, 3])

        assert self.n > 1, 'you need at least 2 qubits'
        assert len(theta.shape) == 3, 'the shape of theta is not right'
        assert theta.shape[2] == 3, 'the shape of theta is not right'
        # assert theta.shape[1] == self.n, 'the shape of theta is not right'
        assert theta.shape[0] == depth, 'the depth of theta has a mismatch'

        if which_qubits is None:
            which_qubits = np.arange(self.n)

        for repeat in range(depth):
            for i, q in enumerate(which_qubits):
                self.u3(theta[repeat][i][0], theta[repeat][i][1], theta[repeat][i][2], q)
            for i in range(len(which_qubits) - 1):
                self.cnot([which_qubits[i], which_qubits[i + 1]])
            self.cnot([which_qubits[-1], which_qubits[0]])

    def __add_real_block(self, theta, position):
        r"""
        Add a real block to the circuit in (position). theta is a one dimensional tensor

        Note:
            这是内部函数，你并不需要直接调用到该函数。
        """
        assert len(theta) == 4, 'the length of theta is not right'
        assert 0 <= position[0] < self.n and 0 <= position[1] < self.n, 'position is out of range'
        self.ry(theta[0], position[0])
        self.ry(theta[1], position[1])

        self.cnot([position[0], position[1]])

        self.ry(theta[2], position[0])
        self.ry(theta[3], position[1])

    def __add_complex_block(self, theta, position):
        r"""
        Add a complex block to the circuit in (position). theta is a one dimensional tensor

        Note:
            这是内部函数，你并不需要直接调用到该函数。
        """
        assert len(theta) == 12, 'the length of theta is not right'
        assert 0 <= position[0] < self.n and 0 <= position[1] < self.n, 'position is out of range'
        self.u3(theta[0], theta[1], theta[2], position[0])
        self.u3(theta[3], theta[4], theta[5], position[1])

        self.cnot([position[0], position[1]])

        self.u3(theta[6], theta[7], theta[8], position[0])
        self.u3(theta[9], theta[10], theta[11], position[1])

    def __add_real_layer(self, theta, position):
        r"""
        Add a real layer on the circuit. theta is a two dimensional tensor.
        position is the qubit range the layer needs to cover.

        Note:
            这是内部函数，你并不需要直接调用到该函数。
        """
        assert theta.shape[1] == 4 and theta.shape[0] == (position[1] - position[0] + 1) / 2, \
            'the shape of theta is not right'
        for i in range(position[0], position[1], 2):
            self.__add_real_block(theta[int((i - position[0]) / 2)], [i, i + 1])

    def __add_complex_layer(self, theta, position):
        r"""
        Add a complex layer on the circuit. theta is a two dimensional tensor.
        position is the qubit range the layer needs to cover.

        Note:
            这是内部函数，你并不需要直接调用到该函数。
        """
        assert theta.shape[1] == 12 and theta.shape[0] == (position[1] - position[0] + 1) / 2, \
            'the shape of theta is not right'
        for i in range(position[0], position[1], 2):
            self.__add_complex_block(theta[int((i - position[0]) / 2)], [i, i + 1])

    def real_block_layer(self, theta, depth):
        r"""添加 ``depth`` 层包含 Ry 门和 CNOT 门的弱纠缠层。

        Note:
            这一层量子门的数学表示形式为实数酉矩阵。

        Attention:
            ``theta`` 的维度为 ``(depth, n-1, 4)`` 。

        Args:
            theta (Tensor): Ry 门的旋转角度
            depth (int): 纠缠层的深度

        代码示例:

        .. code-block:: python

            import paddle
            from paddle_quantum.circuit import UAnsatz
            n = 4
            DEPTH = 3
            theta = paddle.ones([DEPTH, n - 1, 4], dtype='float64')
            cir = UAnsatz(n)
            cir.real_block_layer(paddle.to_tensor(theta), DEPTH)
            cir.run_density_matrix()
            print(cir.measure(shots = 0, which_qubits = [0]))

        ::

            {'0': 0.9646724056906162, '1': 0.035327594309385896}
        """
        assert self.n > 1, 'you need at least 2 qubits'
        assert len(theta.shape) == 3, 'The dimension of theta is not right'
        _depth, m, block = theta.shape
        assert depth > 0, 'depth must be greater than zero'
        assert _depth == depth, 'the depth of parameters has a mismatch'
        assert m == self.n - 1 and block == 4, 'The shape of theta is not right'

        if self.n % 2 == 0:
            for i in range(depth):
                self.__add_real_layer(theta[i][:int(self.n / 2)], [0, self.n - 1])
                self.__add_real_layer(theta[i][int(self.n / 2):], [1, self.n - 2]) if self.n > 2 else None
        else:
            for i in range(depth):
                self.__add_real_layer(theta[i][:int((self.n - 1) / 2)], [0, self.n - 2])
                self.__add_real_layer(theta[i][int((self.n - 1) / 2):], [1, self.n - 1])

    def complex_block_layer(self, theta, depth):
        r"""添加 ``depth`` 层包含 U3 门和 CNOT 门的弱纠缠层。

        Note:
            这一层量子门的数学表示形式为复数酉矩阵。

        Attention:
            ``theta`` 的维度为 ``(depth, n-1, 12)`` 。

        Args:
            theta (Tensor): U3 门的角度信息
            depth (int): 纠缠层的深度

        代码示例:

        .. code-block:: python

            import paddle
            from paddle_quantum.circuit import UAnsatz
            n = 4
            DEPTH = 3
            theta = paddle.ones([DEPTH, n - 1, 12], dtype='float64')
            cir = UAnsatz(n)
            cir.complex_block_layer(paddle.to_tensor(theta), DEPTH)
            cir.run_density_matrix()
            print(cir.measure(shots = 0, which_qubits = [0]))

        ::

            {'0': 0.5271554811768046, '1': 0.4728445188231988}
        """
        assert self.n > 1, 'you need at least 2 qubits'
        assert len(theta.shape) == 3, 'The dimension of theta is not right'
        assert depth > 0, 'depth must be greater than zero'
        _depth, m, block = theta.shape
        assert _depth == depth, 'the depth of parameters has a mismatch'
        assert m == self.n - 1 and block == 12, 'The shape of theta is not right'

        if self.n % 2 == 0:
            for i in range(depth):
                self.__add_complex_layer(theta[i][:int(self.n / 2)], [0, self.n - 1])
                self.__add_complex_layer(theta[i][int(self.n / 2):], [1, self.n - 2]) if self.n > 2 else None
        else:
            for i in range(depth):
                self.__add_complex_layer(theta[i][:int((self.n - 1) / 2)], [0, self.n - 2])
                self.__add_complex_layer(theta[i][int((self.n - 1) / 2):], [1, self.n - 1])

    def finite_difference_gradient(self, H, delta, shots=0):
        r"""用差分法估计电路中参数的梯度。损失函数默认为计算哈密顿量的期望值。

        Args:
            H (list or Hamiltonian): 记录哈密顿量信息的列表或 ``Hamiltonian`` 类的对象
            delta (float): 差分法中的 delta
            shots (int, optional): 测量次数；默认为 0，表示返回期望值的精确值，即测量无穷次后的期望值

        Returns:
            Tensor: 电路中所有可训练参数的梯度

        代码示例:

        .. code-block:: python

            import paddle
            import numpy as np
            from paddle_quantum.circuit import UAnsatz

            H = [[1.0, 'z0,z1']]
            theta = paddle.to_tensor(np.array([6.186, 5.387, 1.603, 1.998]), stop_gradient=False)

            cir = UAnsatz(2)
            cir.ry(theta[0], 0)
            cir.ry(theta[1], 1)
            cir.cnot([0, 1])
            cir.cnot([1, 0])
            cir.ry(theta[2], 0)
            cir.ry(theta[3], 1)
            cir.run_state_vector()

            gradients = cir.finite_difference_gradient(H, delta=0.01, shots=0)
            print(gradients)

        ::

            Tensor(shape=[4], dtype=float64, place=CPUPlace, stop_gradient=False,
                   [0.01951135, 0.56594233, 0.37991172, 0.35337436])
        """
        grad = []
        for i, theta_i in enumerate(self.__param):
            if theta_i.stop_gradient:
                continue
            self.__param[i] += delta / 2
            self.run_state_vector()
            expec_plu = self.expecval(H, shots)
            self.__param[i] -= delta
            self.run_state_vector()
            expec_min = self.expecval(H, shots)
            self.__param[i] += delta / 2
            self.run_state_vector()
            grad.append(paddle.to_tensor((expec_plu - expec_min) / delta, 'float64'))
            self.__param[i].stop_gradient = False
        grad = paddle.concat(grad)
        grad.stop_gradient = False

        return grad

    def param_shift_gradient(self, H, shots=0):
        r"""用 parameter-shift 方法计算电路中参数的梯度。损失函数默认为计算哈密顿量的期望值。

        Args:
            H (list or Hamiltonian): 记录哈密顿量信息的列表或 ``Hamiltonian`` 类的对象
            shots (int, optional): 测量次数；默认为 0，表示返回期望值的精确值，即测量无穷次后的期望值

        Returns:
            Tensor: 电路中所有可训练参数的梯度

        代码示例:

        .. code-block:: python

            import numpy as np
            import paddle
            from paddle_quantum.circuit import UAnsatz

            H = [[1.0, 'z0,z1']]
            theta = paddle.to_tensor(np.array([6.186, 5.387, 1.603, 1.998]), stop_gradient=False)

            cir = UAnsatz(2)
            cir.ry(theta[0], 0)
            cir.ry(theta[1], 1)
            cir.cnot([0, 1])
            cir.cnot([1, 0])
            cir.ry(theta[2], 0)
            cir.ry(theta[3], 1)
            cir.run_state_vector()

            gradients = cir.param_shift_gradient(H, shots=0)
            print(gradients)

        ::

            Tensor(shape=[4], dtype=float64, place=CPUPlace, stop_gradient=False,
                   [0.01951143, 0.56594470, 0.37991331, 0.35337584])
        """
        r = 1 / 2
        grad = []
        for i, theta_i in enumerate(self.__param):
            if theta_i.stop_gradient:
                continue
            self.__param[i] += np.pi / (4 * r)
            self.run_state_vector()
            f_plu = self.expecval(H, shots)
            self.__param[i] -= 2 * np.pi / (4 * r)
            self.run_state_vector()
            f_min = self.expecval(H, shots)
            self.__param[i] += np.pi / (4 * r)
            self.run_state_vector()
            grad.append(paddle.to_tensor(r * (f_plu - f_min), 'float64'))
            self.__param[i].stop_gradient = False
        grad = paddle.concat(grad)
        grad.stop_gradient = False

        return grad

    def get_param(self):
        r"""得到电路参数列表中的可训练的参数。

        Returns:
            list: 电路中所有可训练的参数
        """
        param = []
        for theta in self.__param:
            if not theta.stop_gradient:
                param.append(theta)
        assert len(param) != 0, "circuit does not contain trainable parameters"
        param = paddle.concat(param)
        param.stop_gradient = False
        return param

    def update_param(self, new_param):
        r"""用得到的新参数列表更新电路参数列表中的可训练的参数。
        
        Args:
            new_param (list): 新的参数列表

        Returns:
            Tensor: 更新后电路中所有训练的参数
        """
        j = 0
        for i in range(len(self.__param)):
            if not self.__param[i].stop_gradient:
                self.__param[i] = paddle.to_tensor(new_param[j], 'float64')
                self.__param[i].stop_gradient = False
                j += 1
        self.run_state_vector()
        return self.__param

    """
    Channels
    """

    @apply_channel
    def amplitude_damping(self, gamma, which_qubit):
        r"""添加振幅阻尼信道。

        其 Kraus 算符为：

        .. math::

            E_0 =
            \begin{bmatrix}
                1 & 0 \\
                0 & \sqrt{1-\gamma}
            \end{bmatrix},
            E_1 =
            \begin{bmatrix}
                0 & \sqrt{\gamma} \\
                0 & 0
            \end{bmatrix}.

        Args:
            gamma (float): 减振概率，其值应该在 :math:`[0, 1]` 区间内
            which_qubit (int): 该信道作用在的 qubit 的编号，其值应该在 :math:`[0, n)` 范围内， :math:`n` 为该量子电路的量子比特数

        代码示例:

        .. code-block:: python

            from paddle_quantum.circuit import UAnsatz
            N = 2
            gamma = 0.1
            cir = UAnsatz(N)
            cir.h(0)
            cir.cnot([0, 1])
            cir.amplitude_damping(gamma, 0)
            final_state = cir.run_density_matrix()
            print(final_state.numpy())

        ::

            [[0.5       +0.j 0.        +0.j 0.        +0.j 0.47434165+0.j]
             [0.        +0.j 0.05      +0.j 0.        +0.j 0.        +0.j]
             [0.        +0.j 0.        +0.j 0.        +0.j 0.        +0.j]
             [0.47434165+0.j 0.        +0.j 0.        +0.j 0.45      +0.j]]
        """
        assert 0 <= gamma <= 1, 'the parameter gamma should be in range [0, 1]'

        e0 = paddle.to_tensor([[1, 0], [0, np.sqrt(1 - gamma)]], dtype='complex128')
        e1 = paddle.to_tensor([[0, np.sqrt(gamma)], [0, 0]], dtype='complex128')

        return [e0, e1]

    @apply_channel
    def generalized_amplitude_damping(self, gamma, p, which_qubit):
        r"""添加广义振幅阻尼信道。

        其 Kraus 算符为：

        .. math::

            E_0 = \sqrt{p}
            \begin{bmatrix}
                1 & 0 \\
                0 & \sqrt{1-\gamma}
            \end{bmatrix},
            E_1 = \sqrt{p} \begin{bmatrix} 0 & \sqrt{\gamma} \\ 0 & 0 \end{bmatrix},\\
            E_2 = \sqrt{1-p} \begin{bmatrix} \sqrt{1-\gamma} & 0 \\ 0 & 1 \end{bmatrix},
            E_3 = \sqrt{1-p} \begin{bmatrix} 0 & 0 \\ \sqrt{\gamma} & 0 \end{bmatrix}.

        Args:
            gamma (float): 减振概率，其值应该在 :math:`[0, 1]` 区间内
            p (float): 激发概率，其值应该在 :math:`[0, 1]` 区间内
            which_qubit (int): 该信道作用在的 qubit 的编号，其值应该在 :math:`[0, n)` 范围内， :math:`n` 为该量子电路的量子比特数

        代码示例:

        .. code-block:: python

            from paddle_quantum.circuit import UAnsatz
            N = 2
            gamma = 0.1
            p = 0.2
            cir = UAnsatz(N)
            cir.h(0)
            cir.cnot([0, 1])
            cir.generalized_amplitude_damping(gamma, p, 0)
            final_state = cir.run_density_matrix()
            print(final_state.numpy())

        ::

            [[0.46      +0.j 0.        +0.j 0.        +0.j 0.47434165+0.j]
             [0.        +0.j 0.01      +0.j 0.        +0.j 0.        +0.j]
             [0.        +0.j 0.        +0.j 0.04      +0.j 0.        +0.j]
             [0.47434165+0.j 0.        +0.j 0.        +0.j 0.49      +0.j]]
        """
        assert 0 <= gamma <= 1, 'the parameter gamma should be in range [0, 1]'
        assert 0 <= p <= 1, 'The parameter p should be in range [0, 1]'

        e0 = paddle.to_tensor(np.sqrt(p) * np.array([[1, 0], [0, np.sqrt(1 - gamma)]], dtype='complex128'))
        e1 = paddle.to_tensor(np.sqrt(p) * np.array([[0, np.sqrt(gamma)], [0, 0]]), dtype='complex128')
        e2 = paddle.to_tensor(np.sqrt(1 - p) * np.array([[np.sqrt(1 - gamma), 0], [0, 1]], dtype='complex128'))
        e3 = paddle.to_tensor(np.sqrt(1 - p) * np.array([[0, 0], [np.sqrt(gamma), 0]]), dtype='complex128')

        return [e0, e1, e2, e3]

    @apply_channel
    def phase_damping(self, gamma, which_qubit):
        r"""添加相位阻尼信道。

        其 Kraus 算符为：

        .. math::

            E_0 =
            \begin{bmatrix}
                1 & 0 \\
                0 & \sqrt{1-\gamma}
            \end{bmatrix},
            E_1 =
            \begin{bmatrix}
                0 & 0 \\
                0 & \sqrt{\gamma}
            \end{bmatrix}.

        Args:
            gamma (float): phase damping 信道的参数，其值应该在 :math:`[0, 1]` 区间内
            which_qubit (int): 该信道作用在的 qubit 的编号，其值应该在 :math:`[0, n)` 范围内， :math:`n` 为该量子电路的量子比特数

        代码示例:

        .. code-block:: python

            from paddle_quantum.circuit import UAnsatz
            N = 2
            p = 0.1
            cir = UAnsatz(N)
            cir.h(0)
            cir.cnot([0, 1])
            cir.phase_damping(p, 0)
            final_state = cir.run_density_matrix()
            print(final_state.numpy())

        ::

            [[0.5       +0.j 0.        +0.j 0.        +0.j 0.47434165+0.j]
             [0.        +0.j 0.        +0.j 0.        +0.j 0.        +0.j]
             [0.        +0.j 0.        +0.j 0.        +0.j 0.        +0.j]
             [0.47434165+0.j 0.        +0.j 0.        +0.j 0.5       +0.j]]
        """
        assert 0 <= gamma <= 1, 'the parameter gamma should be in range [0, 1]'

        e0 = paddle.to_tensor([[1, 0], [0, np.sqrt(1 - gamma)]], dtype='complex128')
        e1 = paddle.to_tensor([[0, 0], [0, np.sqrt(gamma)]], dtype='complex128')

        return [e0, e1]

    @apply_channel
    def bit_flip(self, p, which_qubit):
        r"""添加比特反转信道。

        其 Kraus 算符为：

        .. math::

            E_0 = \sqrt{1-p} I,
            E_1 = \sqrt{p} X.

        Args:
            p (float): 发生 bit flip 的概率，其值应该在 :math:`[0, 1]` 区间内
            which_qubit (int): 该信道作用在的 qubit 的编号，其值应该在 :math:`[0, n)` 范围内， :math:`n` 为该量子电路的量子比特数

        代码示例:

        .. code-block:: python

            from paddle_quantum.circuit import UAnsatz
            N = 2
            p = 0.1
            cir = UAnsatz(N)
            cir.h(0)
            cir.cnot([0, 1])
            cir.bit_flip(p, 0)
            final_state = cir.run_density_matrix()
            print(final_state.numpy())

        ::

            [[0.45+0.j 0.  +0.j 0.  +0.j 0.45+0.j]
             [0.  +0.j 0.05+0.j 0.05+0.j 0.  +0.j]
             [0.  +0.j 0.05+0.j 0.05+0.j 0.  +0.j]
             [0.45+0.j 0.  +0.j 0.  +0.j 0.45+0.j]]
        """
        assert 0 <= p <= 1, 'the probability p of a bit flip should be in range [0, 1]'

        e0 = paddle.to_tensor([[np.sqrt(1 - p), 0], [0, np.sqrt(1 - p)]], dtype='complex128')
        e1 = paddle.to_tensor([[0, np.sqrt(p)], [np.sqrt(p), 0]], dtype='complex128')

        return [e0, e1]

    @apply_channel
    def phase_flip(self, p, which_qubit):
        r"""添加相位反转信道。

        其 Kraus 算符为：

        .. math::

            E_0 = \sqrt{1 - p} I,
            E_1 = \sqrt{p} Z.

        Args:
            p (float): 发生 phase flip 的概率，其值应该在 :math:`[0, 1]` 区间内
            which_qubit (int): 该信道作用在的 qubit 的编号，其值应该在 :math:`[0, n)` 范围内， :math:`n` 为该量子电路的量子比特数

        代码示例:

        .. code-block:: python

            from paddle_quantum.circuit import UAnsatz
            N = 2
            p = 0.1
            cir = UAnsatz(N)
            cir.h(0)
            cir.cnot([0, 1])
            cir.phase_flip(p, 0)
            final_state = cir.run_density_matrix()
            print(final_state.numpy())

        ::

            [[0.5+0.j 0. +0.j 0. +0.j 0.4+0.j]
             [0. +0.j 0. +0.j 0. +0.j 0. +0.j]
             [0. +0.j 0. +0.j 0. +0.j 0. +0.j]
             [0.4+0.j 0. +0.j 0. +0.j 0.5+0.j]]
        """
        assert 0 <= p <= 1, 'the probability p of a phase flip should be in range [0, 1]'

        e0 = paddle.to_tensor([[np.sqrt(1 - p), 0], [0, np.sqrt(1 - p)]], dtype='complex128')
        e1 = paddle.to_tensor([[np.sqrt(p), 0], [0, -np.sqrt(p)]], dtype='complex128')

        return [e0, e1]

    @apply_channel
    def bit_phase_flip(self, p, which_qubit):
        r"""添加比特相位反转信道。

        其 Kraus 算符为：

        .. math::

            E_0 = \sqrt{1 - p} I,
            E_1 = \sqrt{p} Y.

        Args:
            p (float): 发生 bit phase flip 的概率，其值应该在 :math:`[0, 1]` 区间内
            which_qubit (int): 该信道作用在的 qubit 的编号，其值应该在 :math:`[0, n)` 范围内， :math:`n` 为该量子电路的量子比特数

        代码示例:

        .. code-block:: python

            from paddle_quantum.circuit import UAnsatz
            N = 2
            p = 0.1
            cir = UAnsatz(N)
            cir.h(0)
            cir.cnot([0, 1])
            cir.bit_phase_flip(p, 0)
            final_state = cir.run_density_matrix()
            print(final_state.numpy())

        ::

            [[ 0.45+0.j  0.  +0.j  0.  +0.j  0.45+0.j]
             [ 0.  +0.j  0.05+0.j -0.05+0.j  0.  +0.j]
             [ 0.  +0.j -0.05+0.j  0.05+0.j  0.  +0.j]
             [ 0.45+0.j  0.  +0.j  0.  +0.j  0.45+0.j]]
        """
        assert 0 <= p <= 1, 'the probability p of a bit phase flip should be in range [0, 1]'

        e0 = paddle.to_tensor([[np.sqrt(1 - p), 0], [0, np.sqrt(1 - p)]], dtype='complex128')
        e1 = paddle.to_tensor([[0, -1j * np.sqrt(p)], [1j * np.sqrt(p), 0]], dtype='complex128')

        return [e0, e1]

    @apply_channel
    def depolarizing(self, p, which_qubit):
        r"""添加去极化信道。

        其 Kraus 算符为：

        .. math::

            E_0 = \sqrt{1-p} I,
            E_1 = \sqrt{p/3} X,
            E_2 = \sqrt{p/3} Y,
            E_3 = \sqrt{p/3} Z.

        Args:
            p (float): depolarizing 信道的参数，其值应该在 :math:`[0, 1]` 区间内
            which_qubit (int): 该信道作用在的 qubit 的编号，其值应该在 :math:`[0, n)` 范围内， :math:`n` 为该量子电路的量子比特数

        代码示例:

        .. code-block:: python

            from paddle_quantum.circuit import UAnsatz
            N = 2
            p = 0.1
            cir = UAnsatz(N)
            cir.h(0)
            cir.cnot([0, 1])
            cir.depolarizing(p, 0)
            final_state = cir.run_density_matrix()
            print(final_state.numpy())

        ::

            [[0.46666667+0.j 0.        +0.j 0.        +0.j 0.43333333+0.j]
             [0.        +0.j 0.03333333+0.j 0.        +0.j 0.        +0.j]
             [0.        +0.j 0.        +0.j 0.03333333+0.j 0.        +0.j]
             [0.43333333+0.j 0.        +0.j 0.        +0.j 0.46666667+0.j]]
        """
        assert 0 <= p <= 1, 'the parameter p should be in range [0, 1]'

        e0 = paddle.to_tensor([[np.sqrt(1 - p), 0], [0, np.sqrt(1 - p)]], dtype='complex128')
        e1 = paddle.to_tensor([[0, np.sqrt(p / 3)], [np.sqrt(p / 3), 0]], dtype='complex128')
        e2 = paddle.to_tensor([[0, -1j * np.sqrt(p / 3)], [1j * np.sqrt(p / 3), 0]], dtype='complex128')
        e3 = paddle.to_tensor([[np.sqrt(p / 3), 0], [0, -np.sqrt(p / 3)]], dtype='complex128')

        return [e0, e1, e2, e3]

    @apply_channel
    def pauli_channel(self, p_x, p_y, p_z, which_qubit):
        r"""添加泡利信道。

        Args:
            p_x (float): 泡利矩阵 X 的对应概率，其值应该在 :math:`[0, 1]` 区间内
            p_y (float): 泡利矩阵 Y 的对应概率，其值应该在 :math:`[0, 1]` 区间内
            p_z (float): 泡利矩阵 Z 的对应概率，其值应该在 :math:`[0, 1]` 区间内
            which_qubit (int): 该信道作用在的 qubit 的编号，其值应该在 :math:`[0, n)` 范围内， :math:`n` 为该量子电路的量子比特数

        Note:
            三个输入的概率加起来需要小于等于 1。

        代码示例:

        .. code-block:: python

            from paddle_quantum.circuit import UAnsatz
            N = 2
            p_x = 0.1
            p_y = 0.2
            p_z = 0.3
            cir = UAnsatz(N)
            cir.h(0)
            cir.cnot([0, 1])
            cir.pauli_channel(p_x, p_y, p_z, 0)
            final_state = cir.run_density_matrix()
            print(final_state.numpy())

        ::

            [[ 0.35+0.j  0.  +0.j  0.  +0.j  0.05+0.j]
             [ 0.  +0.j  0.15+0.j -0.05+0.j  0.  +0.j]
             [ 0.  +0.j -0.05+0.j  0.15+0.j  0.  +0.j]
             [ 0.05+0.j  0.  +0.j  0.  +0.j  0.35+0.j]]
        """
        prob_list = [p_x, p_y, p_z]
        assert sum(prob_list) <= 1, 'the sum of probabilities should be smaller than or equal to 1 '
        X = np.array([[0, 1], [1, 0]], dtype='complex128')
        Y = np.array([[0, -1j], [1j, 0]], dtype='complex128')
        Z = np.array([[1, 0], [0, -1]], dtype='complex128')
        I = np.array([[1, 0], [0, 1]], dtype='complex128')

        op_list = [X, Y, Z]
        for i, prob in enumerate(prob_list):
            assert 0 <= prob <= 1, 'the parameter p' + str(i + 1) + ' should be in range [0, 1]'
            op_list[i] = paddle.to_tensor(np.sqrt(prob_list[i]) * op_list[i])
        op_list.append(paddle.to_tensor(np.sqrt(1 - sum(prob_list)) * I))

        return op_list

    @apply_channel
    def reset(self, p, q, which_qubit):
        r"""添加重置信道。有 p 的概率将量子态重置为 :math:`|0\rangle` 并有 q 的概率重置为 :math:`|1\rangle`。

        其 Kraus 算符为：

        .. math::

            E_0 =
            \begin{bmatrix}
                \sqrt{p} & 0 \\
                0 & 0
            \end{bmatrix},
            E_1 =
            \begin{bmatrix}
                0 & \sqrt{p} \\
                0 & 0
            \end{bmatrix},\\
            E_2 =
            \begin{bmatrix}
                0 & 0 \\
                \sqrt{q} & 0
            \end{bmatrix},
            E_3 =
            \begin{bmatrix}
                0 & 0 \\
                0 & \sqrt{q}
            \end{bmatrix},\\
            E_4 = \sqrt{1-p-q} I.

        Args:
            p (float): 重置为 :math:`|0\rangle`的概率，其值应该在 :math:`[0, 1]` 区间内
            q (float): 重置为 :math:`|1\rangle`的概率，其值应该在 :math:`[0, 1]` 区间内
            which_qubit (int): 该信道作用在的 qubit 的编号，其值应该在 :math:`[0, n)` 范围内， :math:`n` 为该量子电路的量子比特数

        Note:
            两个输入的概率加起来需要小于等于 1。

        代码示例:

        .. code-block:: python

            from paddle_quantum.circuit import UAnsatz
            N = 2
            p = 1
            q = 0
            cir = UAnsatz(N)
            cir.h(0)
            cir.cnot([0, 1])
            cir.reset(p, q, 0)
            final_state = cir.run_density_matrix()
            print(final_state.numpy())

        ::

            [[0.5+0.j 0. +0.j 0. +0.j 0. +0.j]
             [0. +0.j 0.5+0.j 0. +0.j 0. +0.j]
             [0. +0.j 0. +0.j 0. +0.j 0. +0.j]
             [0. +0.j 0. +0.j 0. +0.j 0. +0.j]]
        """
        assert p + q <= 1, 'the sum of probabilities should be smaller than or equal to 1 '

        e0 = paddle.to_tensor([[np.sqrt(p), 0], [0, 0]], dtype='complex128')
        e1 = paddle.to_tensor([[0, np.sqrt(p)], [0, 0]], dtype='complex128')
        e2 = paddle.to_tensor([[0, 0], [np.sqrt(q), 0]], dtype='complex128')
        e3 = paddle.to_tensor([[0, 0], [0, np.sqrt(q)]], dtype='complex128')
        e4 = paddle.to_tensor([[np.sqrt(1 - (p + q)), 0], [0, np.sqrt(1 - (p + q))]], dtype='complex128')

        return [e0, e1, e2, e3, e4]

    @apply_channel
    def thermal_relaxation(self, t1, t2, time, which_qubit):
        r"""添加热弛豫信道，模拟超导硬件上的 T1 和 T2 混合过程。

        Args:
            t1 (float): :math:`T_1` 过程的弛豫时间常数，单位是微秒
            t2 (float): :math:`T_2` 过程的弛豫时间常数，单位是微秒
            time (float): 弛豫过程中量子门的执行时间，单位是纳秒
            which_qubit (int): 该信道作用在的 qubit 的编号，其值应该在 :math:`[0, n)` 范围内， :math:`n` 为该量子电路的量子比特数

        Note:
            时间常数必须满足 :math:`T_2 \le T_1`，参考文献 https://arxiv.org/abs/2101.02109

        代码示例:

        .. code-block:: python

            from paddle_quantum.circuit import UAnsatz
            N = 2
            t1 = 30
            t2 = 20
            tg = 200
            cir = UAnsatz(N)
            cir.h(0)
            cir.cnot([0, 1])
            cir.thermal_relaxation(t1, t2, tg, 0)
            cir.thermal_relaxation(t1, t2, tg, 1)
            final_state = cir.run_density_matrix()
            print(final_state.numpy())

        ::

            [[0.5   +0.j 0.    +0.j 0.    +0.j 0.4901+0.j]
             [0.    +0.j 0.0033+0.j 0.    +0.j 0.    +0.j]
             [0.    +0.j 0.    +0.j 0.0033+0.j 0.    +0.j]
             [0.4901+0.j 0.    +0.j 0.    +0.j 0.4934+0.j]]

        """
        assert 0 <= t2 <= t1, 'Relaxation time constants are not valid as 0 <= T2 <= T1!'
        assert 0 <= time, 'Invalid gate time!'

        # Change time scale
        time = time / 1000
        # Probability of resetting the state to |0>
        p_reset = 1 - np.exp(-time / t1)
        # Probability of phase flip
        p_z = (1 - p_reset) * (1 - np.exp(-time / t2) * np.exp(time / t1)) / 2
        # Probability of identity
        p_i = 1 - p_reset - p_z

        e0 = paddle.to_tensor([[np.sqrt(p_i), 0], [0, np.sqrt(p_i)]], dtype='complex128')
        e1 = paddle.to_tensor([[np.sqrt(p_z), 0], [0, -np.sqrt(p_z)]], dtype='complex128')
        e2 = paddle.to_tensor([[np.sqrt(p_reset), 0], [0, 0]], dtype='complex128')
        e3 = paddle.to_tensor([[0, np.sqrt(p_reset)], [0, 0]], dtype='complex128')

        return [e0, e1, e2, e3]

    @apply_channel
    def customized_channel(self, ops, which_qubit):
        r"""添加自定义的量子信道。

        Args:
            ops (list): 表示信道的 Kraus 算符的列表
            which_qubit (int): 该信道作用在的 qubit 的编号，其值应该在 :math:`[0, n)` 范围内， :math:`n` 为该量子电路的量子比特数

        代码示例:

        .. code-block:: python

            import paddle
            from paddle_quantum.circuit import UAnsatz
            N = 2
            k1 = paddle.to_tensor([[1, 0], [0, 0]], dtype='complex128')
            k2 = paddle.to_tensor([[0, 0], [0, 1]], dtype='complex128')
            cir = UAnsatz(N)
            cir.h(0)
            cir.cnot([0, 1])
            cir.customized_channel([k1, k2], 0)
            final_state = cir.run_density_matrix()
            print(final_state.numpy())

        ::

            [[0.5+0.j 0. +0.j 0. +0.j 0. +0.j]
             [0. +0.j 0. +0.j 0. +0.j 0. +0.j]
             [0. +0.j 0. +0.j 0. +0.j 0. +0.j]
             [0. +0.j 0. +0.j 0. +0.j 0.5+0.j]]
        """
        completeness = paddle.to_tensor([[0, 0], [0, 0]], dtype='complex128')
        for op in ops:
            assert isinstance(op, paddle.Tensor), 'The input operators should be Tensors.'
            assert op.shape == [2, 2], 'The shape of each operator should be [2, 2].'
            assert op.dtype.name == 'COMPLEX128', 'The dtype of each operator should be COMPLEX128.'
            completeness += matmul(dagger(op), op)
        assert np.allclose(completeness.numpy(),
                           np.eye(2, dtype='complex128')), 'Kraus operators should satisfy completeness.'

        return ops

    def shadow_trace(self, hamiltonian, sample_shots, method='CS'):
        r"""估计可观测量 :math:`H` 的期望值 :math:`\text{trace}(H\rho)` 。

        Args:
            hamiltonian (Hamiltonian): 可观测量
            sample_shots (int): 采样次数
            method (str, optional): 使用 shadow 来进行估计的方法，可选 "CS"、"LBCS"、"APS" 三种方法，默认为 "CS"

        代码示例:

        .. code-block:: python

            import paddle
            from paddle_quantum.circuit import UAnsatz
            from paddle_quantum.utils import Hamiltonian
            from paddle_quantum.state import vec_random

            n_qubit = 2
            sample_shots = 1000
            state = vec_random(n_qubit)
            ham = [[0.1, 'x1'], [0.2, 'y0']]
            ham = Hamiltonian(ham)

            cir = UAnsatz(n_qubit)
            input_state = cir.run_state_vector(paddle.to_tensor(state))
            trace_cs = cir.shadow_trace(ham, sample_shots, method="CS")
            trace_lbcs = cir.shadow_trace(ham, sample_shots, method="LBCS")
            trace_aps = cir.shadow_trace(ham, sample_shots, method="APS")

            print('trace CS = ', trace_cs)
            print('trace LBCS = ', trace_lbcs)
            print('trace APS = ', trace_aps)

        ::

            trace CS =  -0.09570000000000002
            trace LBCS =  -0.0946048044954126
            trace APS =  -0.08640438803809354
        """
        if not isinstance(hamiltonian, list):
            hamiltonian = hamiltonian.pauli_str
        state = self.__state
        num_qubits = self.n
        mode = self.__run_mode
        if method == "LBCS":
            result, beta = shadow.shadow_sample(state, num_qubits, sample_shots, mode, hamiltonian, method)
        else:
            result = shadow.shadow_sample(state, num_qubits, sample_shots, mode, hamiltonian, method)

        def prepare_hamiltonian(hamiltonian, num_qubits):
            r"""改写可观测量 ``[[0.3147,'y2'], [-0.5484158742278,'x2,z1'],...]`` 的形式

            Args:
                hamiltonian (list): 可观测量的相关信息
                num_qubits (int): 量子比特数目

            Returns:
                list: 可观测量的形式改写为[[0.3147,'iiy'], [-0.5484158742278,'izx'],...]

            Note:
                这是内部函数，你并不需要直接调用到该函数。
            """
            new_hamiltonian = list()
            for idx, (coeff, pauli_str) in enumerate(hamiltonian):
                pauli_str = re.split(r',\s*', pauli_str.lower())
                pauli_term = ['i'] * num_qubits
                for item in pauli_str:
                    if len(item) > 1:
                        pauli_term[int(item[1:])] = item[0]
                    elif item[0].lower() != 'i':
                        raise ValueError('Expecting I for ', item[0])
                new_term = [coeff, ''.join(pauli_term)]
                new_hamiltonian.append(new_term)
            return new_hamiltonian

        hamiltonian = prepare_hamiltonian(hamiltonian, num_qubits)

        sample_pauli_str = [item for item, _ in result]
        sample_measurement_result = [item for _, item in result]
        coeff_terms = list()
        pauli_terms = list()
        for coeff, pauli_term in hamiltonian:
            coeff_terms.append(coeff)
            pauli_terms.append(pauli_term)

        pauli2idx = {'x': 0, 'y': 1, 'z': 2}

        def estimated_weight_cs(sample_pauli_str, pauli_term):
            r"""定义 CS 算法中的对测量的权重估计函数

            Args:
                sample_pauli_str (str): 随机选择的 pauli 项
                pauli_term (str): 可观测量的 pauli 项

            Returns:
                int: 返回估计的权重值

            Note:
                这是内部函数，你并不需要直接调用到该函数。
            """
            result = 1
            for i in range(num_qubits):
                if sample_pauli_str[i] == 'i' or pauli_term[i] == 'i':
                    continue
                elif sample_pauli_str[i] == pauli_term[i]:
                    result *= 3
                else:
                    result = 0
            return result

        def estimated_weight_lbcs(sample_pauli_str, pauli_term, beta):
            r"""定义 LBCS 算法中的权重估计函数

            Args:
                sample_pauli_str (str): 随机选择的 pauli 项
                pauli_term (str): 可观测量的 pauli 项
                beta (list): 所有量子位上关于 pauli 的概率分布

            Returns:
                float: 返回函数数值

            Note:
                这是内部函数，你并不需要直接调用到该函数。
            """
            # beta is 2-d, and the shape looks like (len, 3)
            assert len(sample_pauli_str) == len(pauli_term)
            result = 1
            for i in range(num_qubits):
                # The probability distribution is different at each qubit
                score = 0
                idx = pauli2idx[sample_pauli_str[i]]
                if sample_pauli_str[i] == 'i' or pauli_term[i] == 'i':
                    score = 1
                elif sample_pauli_str[i] == pauli_term[i] and beta[i][idx] != 0:
                    score = 1 / beta[i][idx]
                result *= score
            return result

        def estimated_value(pauli_term, measurement_result):
            r"""满足条件的测量结果本征值的乘积

            Args:
                pauli_term (str): 可观测量的 pauli 项
                measurement_result (list): 测量结果

            Returns:
                int: 返回测量结果本征值的乘积

            Note:
                这是内部函数，你并不需要直接调用到该函数。
            """
            value = 1
            for idx in range(num_qubits):
                if pauli_term[idx] != 'i' and measurement_result[idx] == '1':
                    value *= -1
            return value

        # Define the functions required by APS
        def is_covered(pauli, pauli_str):
            r"""判断可观测量的 pauli 项是否被随机选择的 pauli 项所覆盖

            Args:
                pauli (str): 可观测量的 pauli 项
                pauli_str (str): 随机选择的 pauli 项

            Note:
                这是内部函数，你并不需要直接调用到该函数。
            """
            for qubit_idx in range(num_qubits):
                if not pauli[qubit_idx] in ('i', pauli_str[qubit_idx]):
                    return False
            return True

        def update_pauli_estimator(hamiltonian, pauli_estimator, pauli_str, measurement_result):
            r"""用于更新 APS 算法下当前可观测量 pauli 项 P 的最佳估计 tr( P \rho)，及 P 被覆盖的次数

            Args:
                hamiltonian (list): 可观测量的相关信息
                pauli_estimator (dict): 用于记录最佳估计与被覆盖次数
                pauli_str (list): 随机选择的 pauli 项
                measurement_result (list): 对随机选择的 pauli 项测量得到的结果

            Note:
                这是内部函数，你并不需要直接调用到该函数。
            """
            for coeff, pauli_term in hamiltonian:
                last_estimator = pauli_estimator[pauli_term]['value'][-1]
                if is_covered(pauli_term, pauli_str):
                    value = estimated_value(pauli_term, measurement_result)  
                    chose_number = pauli_estimator[pauli_term]['times']
                    new_estimator = 1 / (chose_number + 1) * (chose_number * last_estimator + value)
                    pauli_estimator[pauli_term]['times'] += 1
                    pauli_estimator[pauli_term]['value'].append(new_estimator)
                else:
                    pauli_estimator[pauli_term]['value'].append(last_estimator)

        trace_estimation = 0
        if method == "CS":
            for sample_idx in range(sample_shots):
                estimation = 0
                for i in range(len(pauli_terms)):
                    value = estimated_value(pauli_terms[i], sample_measurement_result[sample_idx])
                    weight = estimated_weight_cs(sample_pauli_str[sample_idx], pauli_terms[i])
                    estimation += coeff_terms[i] * weight * value
                trace_estimation += estimation
            trace_estimation /= sample_shots
        elif method == "LBCS":
            for sample_idx in range(sample_shots):
                estimation = 0
                for i in range(len(pauli_terms)):
                    value = estimated_value(pauli_terms[i], sample_measurement_result[sample_idx])
                    weight = estimated_weight_lbcs(sample_pauli_str[sample_idx], pauli_terms[i], beta)
                    estimation += coeff_terms[i] * weight * value
                trace_estimation += estimation
            trace_estimation /= sample_shots
        elif method == "APS":
            # Create a search dictionary for easy storage
            pauli_estimator = dict()
            for coeff, pauli_term in hamiltonian:
                pauli_estimator[pauli_term] = {'times': 0, 'value': [0]}
            for sample_idx in range(sample_shots):
                update_pauli_estimator(
                    hamiltonian,
                    pauli_estimator,
                    sample_pauli_str[sample_idx],
                    sample_measurement_result[sample_idx]
                )
            for sample_idx in range(sample_shots):
                estimation = 0
                for coeff, pauli_term in hamiltonian:
                    estimation += coeff * pauli_estimator[pauli_term]['value'][sample_idx + 1]
                trace_estimation = estimation

        return trace_estimation


def _local_H_prob(cir, hamiltonian, shots=1024):
    r"""
    构造出 Pauli 测量电路并测量 ancilla，处理实验结果来得到 ``H`` (只有一项)期望值的实验测量值。

    Note:
        这是内部函数，你并不需要直接调用到该函数。
    """
    # Add one ancilla, which we later measure and process the result
    new_cir = UAnsatz(cir.n + 1)
    input_state = paddle.kron(cir.run_state_vector(store_state=False), init_state_gen(1))
    # Used in fixed Rz gate
    _theta = paddle.to_tensor(np.array([-np.pi / 2]))

    op_list = hamiltonian.split(',')
    # Set up pauli measurement circuit
    for op in op_list:
        element = op[0]
        if len(op) > 1:
            index = int(op[1:])
        elif op[0].lower() != 'i':
            raise ValueError('Expecting {} to be {}'.format(op, 'I'))
        if element.lower() == 'x':
            new_cir.h(index)
            new_cir.cnot([index, cir.n])
        elif element.lower() == 'z':
            new_cir.cnot([index, cir.n])
        elif element.lower() == 'y':
            new_cir.rz(_theta, index)
            new_cir.h(index)
            new_cir.cnot([index, cir.n])

    new_cir.run_state_vector(input_state)
    prob_result = new_cir.measure(shots=shots, which_qubits=[cir.n])
    if shots > 0:
        if len(prob_result) == 1:
            if '0' in prob_result:
                result = (prob_result['0']) / shots
            else:
                result = -(prob_result['1']) / shots
        else:
            result = (prob_result['0'] - prob_result['1']) / shots
    else:
        result = (prob_result['0'] - prob_result['1'])

    return result


def swap_test(n):
    r"""构造用 Swap Test 测量两个量子态之间差异的电路。

    Args:
        n (int): 待比较的两个态的量子比特数

    Returns:
        UAnsatz: Swap Test 的电路

    代码示例:

    .. code-block:: python

        import paddle
        import numpy as np
        from paddle_quantum.state import vec
        from paddle_quantum.circuit import UAnsatz, swap_test
        from paddle_quantum.utils import NKron

        n = 2
        ancilla = vec(0, 1)
        psi = vec(1, n)
        phi = vec(0, n)
        input_state = NKron(ancilla, psi, phi)

        cir = swap_test(n)
        cir.run_state_vector(paddle.to_tensor(input_state))
        result = cir.measure(which_qubits=[0], shots=8192, plot=True)
        probability = result['0'] / 8192
        inner_product = (probability - 0.5) * 2
        print(f"The inner product is {inner_product}")

    ::

        The inner product is 0.006591796875
    """
    cir = UAnsatz(2 * n + 1)
    cir.h(0)
    for i in range(n):
        cir.cswap([0, i + 1, i + n + 1])
    cir.h(0)

    return cir<|MERGE_RESOLUTION|>--- conflicted
+++ resolved
@@ -59,8 +59,6 @@
                         paddle.to_tensor(np.array([math.pi / 4])), paddle.to_tensor(np.array([-math.pi / 4]))]
         # Record history of adding gates to the circuit
         self.__history = []
-<<<<<<< HEAD
-=======
 
     def expand(self,new_n):
         """
@@ -84,7 +82,6 @@
             _state = kron(self.__state,_state)
             self.__state = _state
         self.n = new_n
->>>>>>> 34bb545c
 
     def __add__(self, cir):
         r"""重载加法 ‘+’ 运算符，用于拼接两个维度相同的电路
