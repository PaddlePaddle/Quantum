﻿# Copyright (c) 2021 Institute for Quantum Computing, Baidu Inc. All Rights Reserved.
#
# Licensed under the Apache License, Version 2.0 (the "License");
# you may not use this file except in compliance with the License.
# You may obtain a copy of the License at
#
#     http://www.apache.org/licenses/LICENSE-2.0
#
# Unless required by applicable law or agreed to in writing, software
# distributed under the License is distributed on an "AS IS" BASIS,
# WITHOUT WARRANTIES OR CONDITIONS OF ANY KIND, either express or implied.
# See the License for the specific language governing permissions and
# limitations under the License.

from functools import reduce
from math import log2
from math import sqrt
import os.path
import copy
import re
import numpy as np
from scipy.linalg import logm, sqrtm
from matplotlib import colors as mplcolors
import matplotlib.pyplot as plt
import paddle
from paddle import add, to_tensor
from paddle import kron as kron
from paddle import matmul
from paddle import transpose
from paddle import concat, ones
from paddle import zeros
from scipy import sparse
import matplotlib as mpl
from paddle_quantum import simulator
import matplotlib.animation as animation
import matplotlib.image

__all__ = [
    "partial_trace",
    "state_fidelity",
    "trace_distance",
    "gate_fidelity",
    "purity",
    "von_neumann_entropy",
    "relative_entropy",
    "NKron",
    "dagger",
    "random_pauli_str_generator",
    "pauli_str_to_matrix",
    "partial_transpose_2",
    "partial_transpose",
    "negativity",
    "logarithmic_negativity",
    "is_ppt",
    "haar_orthogonal",
    "haar_unitary",
    "haar_state_vector",
    "haar_density_operator",
    "Hamiltonian",
    "plot_n_qubit_state_in_bloch_sphere",
    "plot_state_in_bloch_sphere",
    "plot_rotation_in_bloch_sphere",
    "img_to_density_matrix",
]


def partial_trace(rho_AB, dim1, dim2, A_or_B):
    r"""计算量子态的偏迹。

    Args:
        rho_AB (Tensor): 输入的量子态
        dim1 (int): 系统A的维数
        dim2 (int): 系统B的维数
        A_or_B (int): 1或者2，1表示计算系统A上的偏迹，2表示计算系统B上的偏迹

    Returns:
        Tensor: 输入的量子态的偏迹

    """
    if A_or_B == 2:
        dim1, dim2 = dim2, dim1

    idty_np = np.identity(dim2).astype("complex128")
    idty_B = to_tensor(idty_np)

    zero_np = np.zeros([dim2, dim2], "complex128")
    res = to_tensor(zero_np)

    for dim_j in range(dim1):
        row_top = zeros([1, dim_j], dtype="float64")
        row_mid = ones([1, 1], dtype="float64")
        row_bot = zeros([1, dim1 - dim_j - 1], dtype="float64")
        bra_j = concat([row_top, row_mid, row_bot], axis=1)
        bra_j = paddle.cast(bra_j, 'complex128')

        if A_or_B == 1:
            row_tmp = kron(bra_j, idty_B)
            row_tmp_conj = paddle.conj(row_tmp)
            res = add(res, matmul(matmul(row_tmp, rho_AB), transpose(row_tmp_conj, perm=[1, 0]), ), )

        if A_or_B == 2:
            row_tmp = kron(idty_B, bra_j)
            row_tmp_conj = paddle.conj(row_tmp)
            res = add(res, matmul(matmul(row_tmp, rho_AB), transpose(row_tmp_conj, perm=[1, 0]), ), )

    return res


def partial_trace_discontiguous(rho, preserve_qubits=None):
    r"""计算量子态的偏迹，可选取任意子系统。

    Args:
        rho (Tensor): 输入的量子态
        preserve_qubits (list): 要保留的量子比特，默认为 None，表示全保留
    """
    if preserve_qubits is None:
        return rho
    else:
        n = int(log2(rho.size) // 2)
        num_preserve = len(preserve_qubits)

        shape = paddle.ones((n + 1,))
        shape = 2 * shape
        shape[n] = 2 ** n
        shape = paddle.cast(shape, "int32")
        identity = paddle.eye(2 ** n)
        identity = paddle.reshape(identity, shape=shape)
        discard = list()
        for idx in range(0, n):
            if idx not in preserve_qubits:
                discard.append(idx)
        addition = [n]
        preserve_qubits.sort()

        preserve_qubits = paddle.to_tensor(preserve_qubits)
        discard = paddle.to_tensor(discard)
        addition = paddle.to_tensor(addition)
        permute = paddle.concat([discard, preserve_qubits, addition])

        identity = paddle.transpose(identity, perm=permute)
        identity = paddle.reshape(identity, (2 ** n, 2 ** n))

        result = np.zeros((2 ** num_preserve, 2 ** num_preserve), dtype="complex64")
        result = paddle.to_tensor(result)

        for i in range(0, 2 ** num_preserve):
            bra = identity[i * 2 ** num_preserve:(i + 1) * 2 ** num_preserve, :]
            result = result + matmul(matmul(bra, rho), transpose(bra, perm=[1, 0]))

        return result


def state_fidelity(rho, sigma):
    r"""计算两个量子态的保真度。

    .. math::
        F(\rho, \sigma) = \text{tr}(\sqrt{\sqrt{\rho}\sigma\sqrt{\rho}})

    Args:
        rho (numpy.ndarray): 量子态的密度矩阵形式
        sigma (numpy.ndarray): 量子态的密度矩阵形式

    Returns:
        float: 输入的量子态之间的保真度
    """
    assert rho.shape == sigma.shape, 'The shape of two quantum states are different'
    fidelity = np.trace(sqrtm(sqrtm(rho) @ sigma @ sqrtm(rho))).real

    return fidelity


def trace_distance(rho, sigma):
    r"""计算两个量子态的迹距离。

    .. math::
        D(\rho, \sigma) = 1 / 2 * \text{tr}|\rho-\sigma|

    Args:
        rho (numpy.ndarray): 量子态的密度矩阵形式
        sigma (numpy.ndarray): 量子态的密度矩阵形式

    Returns:
        float: 输入的量子态之间的迹距离
    """
    assert rho.shape == sigma.shape, 'The shape of two quantum states are different'
    A = rho - sigma
    distance = 1 / 2 * np.sum(np.abs(np.linalg.eigvals(A)))

    return distance


def gate_fidelity(U, V):
    r"""计算两个量子门的保真度。

    .. math::

        F(U, V) = |\text{tr}(UV^\dagger)|/2^n

    :math:`U` 是一个 :math:`2^n\times 2^n` 的 Unitary 矩阵。

    Args:
        U (numpy.ndarray): 量子门 :math:`U` 的酉矩阵形式
        V (numpy.ndarray): 量子门 :math:`V` 的酉矩阵形式

    Returns:
        float: 输入的量子门之间的保真度
    """
    assert U.shape == V.shape, 'The shape of two unitary matrices are different'
    dim = U.shape[0]
    fidelity = np.absolute(np.trace(np.matmul(U, V.conj().T))) / dim

    return fidelity


def purity(rho):
    r"""计算量子态的纯度。

    .. math::

        P = \text{tr}(\rho^2)

    Args:
        rho (numpy.ndarray): 量子态的密度矩阵形式

    Returns:
        float: 输入的量子态的纯度
    """
    gamma = np.trace(np.matmul(rho, rho))

    return gamma.real


def von_neumann_entropy(rho):
    r"""计算量子态的冯诺依曼熵。

    .. math::

        S = -\text{tr}(\rho \log(\rho))

    Args:
        rho(numpy.ndarray): 量子态的密度矩阵形式

    Returns:
        float: 输入的量子态的冯诺依曼熵
    """
    rho_eigenvalue, _ = np.linalg.eig(rho)
    entropy = -np.sum(rho_eigenvalue * np.log(rho_eigenvalue))

    return entropy.real


def relative_entropy(rho, sig):
    r"""计算两个量子态的相对熵。

    .. math::

        S(\rho \| \sigma)=\text{tr} \rho(\log \rho-\log \sigma)

    Args:
        rho (numpy.ndarray): 量子态的密度矩阵形式
        sig (numpy.ndarray): 量子态的密度矩阵形式

    Returns:
        float: 输入的量子态之间的相对熵
    """
    assert rho.shape == sig.shape, 'The shape of two quantum states are different'
    res = np.trace(rho @ logm(rho) - rho @ logm(sig))
    return res.real


def NKron(matrix_A, matrix_B, *args):
    r"""计算两个及以上的矩阵的Kronecker积。

    Args:
        matrix_A (numpy.ndarray): 一个矩阵
        matrix_B (numpy.ndarray): 一个矩阵
        *args (numpy.ndarray): 其余矩阵

    Returns:
        Tensor: 输入矩阵的Kronecker积

    .. code-block:: python
  
        from paddle_quantum.state import density_op_random
        from paddle_quantum.utils import NKron
        A = density_op_random(2)
        B = density_op_random(2)
        C = density_op_random(2)
        result = NKron(A, B, C)

    ``result`` 应为 :math:`A \otimes B \otimes C`
    """
    return reduce(lambda result, index: np.kron(result, index), args, np.kron(matrix_A, matrix_B), )


def dagger(matrix):
    r"""计算矩阵的埃尔米特转置，即Hermitian transpose。

    Args:
        matrix (Tensor): 需要埃尔米特转置的矩阵

    Returns:
        Tensor: 输入矩阵的埃尔米特转置

    代码示例:

    .. code-block:: python
  
        from paddle_quantum.utils import dagger
        import numpy as np
        rho = paddle.to_tensor(np.array([[1+1j, 2+2j], [3+3j, 4+4j]]))
        print(dagger(rho).numpy())

    ::

        [[1.-1.j 3.-3.j]
        [2.-2.j 4.-4.j]]
    """
    matrix_conj = paddle.conj(matrix)
    matrix_dagger = transpose(matrix_conj, perm=[1, 0])

    return matrix_dagger


def random_pauli_str_generator(n, terms=3):
    r"""随机生成一个可观测量（observable）的列表（ ``list`` ）形式。

    一个可观测量 :math:`O=0.3X\otimes I\otimes I+0.5Y\otimes I\otimes Z` 的
    列表形式为 ``[[0.3, 'x0'], [0.5, 'y0,z2']]`` 。这样一个可观测量是由
    调用 ``random_pauli_str_generator(3, terms=2)`` 生成的。

    Args:
        n (int): 量子比特数量
        terms (int, optional): 可观测量的项数

    Returns:
        list: 随机生成的可观测量的列表形式
    """
    pauli_str = []
    for sublen in np.random.randint(1, high=n + 1, size=terms):
        # Tips: -1 <= coeff < 1
        coeff = np.random.rand() * 2 - 1
        ops = np.random.choice(['x', 'y', 'z'], size=sublen)
        pos = np.random.choice(range(n), size=sublen, replace=False)
        op_list = [ops[i] + str(pos[i]) for i in range(sublen)]
        pauli_str.append([coeff, ','.join(op_list)])
    return pauli_str


def pauli_str_to_matrix(pauli_str, n):
    r"""将输入的可观测量（observable）的列表（ ``list`` ）形式转换为其矩阵形式。

    如输入的 ``pauli_str`` 为 ``[[0.7, 'z0,x1'], [0.2, 'z1']]`` 且 ``n=3`` ,
    则此函数返回可观测量 :math:`0.7Z\otimes X\otimes I+0.2I\otimes Z\otimes I` 的
    矩阵形式。

    Args:
        pauli_str (list): 一个可观测量的列表形式
        n (int): 量子比特数量

    Returns:
        numpy.ndarray: 输入列表对应的可观测量的矩阵形式
    """
    pauli_dict = {'i': np.eye(2) + 0j, 'x': np.array([[0, 1], [1, 0]]) + 0j,
                  'y': np.array([[0, -1j], [1j, 0]]), 'z': np.array([[1, 0], [0, -1]]) + 0j}

    # Parse pauli_str; 'x0,z1,y4' to 'xziiy'
    new_pauli_str = []
    for coeff, op_str in pauli_str:
        init = list('i' * n)
        op_list = re.split(r',\s*', op_str.lower())
        for op in op_list:
            if len(op) > 1:
                pos = int(op[1:])
                assert pos < n, 'n is too small'
                init[pos] = op[0]
            elif op.lower() != 'i':
                raise ValueError('Only Pauli operator "I" can be accepted without specifying its position')
        new_pauli_str.append([coeff, ''.join(init)])

    # Convert new_pauli_str to matrix; 'xziiy' to NKron(x, z, i, i, y)
    matrices = []
    for coeff, op_str in new_pauli_str:
        sub_matrices = []
        for op in op_str:
            sub_matrices.append(pauli_dict[op.lower()])
        if len(op_str) == 1:
            matrices.append(coeff * sub_matrices[0])
        else:
            matrices.append(coeff * NKron(sub_matrices[0], sub_matrices[1], *sub_matrices[2:]))

    return sum(matrices)


def partial_transpose_2(density_op, sub_system=None):
    r"""计算输入量子态的 partial transpose :math:`\rho^{T_A}`

    Args:
        density_op (numpy.ndarray): 量子态的密度矩阵形式
        sub_system (int): 1或2，表示关于哪个子系统进行 partial transpose，默认为第二个

    Returns:
        float: 输入的量子态的 partial transpose

    代码示例:

    .. code-block:: python

        from paddle_quantum.utils import partial_transpose_2
        rho_test = np.arange(1,17).reshape(4,4)
        partial_transpose_2(rho_test, sub_system=1)

    ::

       [[ 1,  2,  9, 10],
        [ 5,  6, 13, 14],
        [ 3,  4, 11, 12],
        [ 7,  8, 15, 16]]
    """
    sys_idx = 2 if sub_system is None else 1

    # Copy the density matrix and not corrupt the original one
    transposed_density_op = np.copy(density_op)
    if sys_idx == 2:
        for j in [0, 2]:
            for i in [0, 2]:
                transposed_density_op[i:i + 2, j:j + 2] = density_op[i:i + 2, j:j + 2].transpose()
    else:
        transposed_density_op[2:4, 0:2] = density_op[0:2, 2:4]
        transposed_density_op[0:2, 2:4] = density_op[2:4, 0:2]

    return transposed_density_op


def partial_transpose(density_op, n):
    r"""计算输入量子态的 partial transpose :math:`\rho^{T_A}`。

    Args:
        density_op (numpy.ndarray): 量子态的密度矩阵形式

    Returns:
        float: 输入的量子态的 partial transpose
    """

    # Copy the density matrix and not corrupt the original one
    transposed_density_op = np.copy(density_op)
    for j in range(0, 2 ** n, 2):
        for i in range(0, 2 ** n, 2):
            transposed_density_op[i:i + 2, j:j + 2] = density_op[i:i + 2, j:j + 2].transpose()

    return transposed_density_op


def negativity(density_op):
    r"""计算输入量子态的 Negativity :math:`N = ||\frac{\rho^{T_A}-1}{2}||`。

    Args:
        density_op (numpy.ndarray): 量子态的密度矩阵形式

    Returns:
        float: 输入的量子态的 Negativity

    代码示例:

    .. code-block:: python

        from paddle_quantum.utils import negativity
        from paddle_quantum.state import bell_state
        rho = bell_state(2)
        print("Negativity of the Bell state is:", negativity(rho))

    ::

        Negativity of the Bell state is: 0.5
    """
    # Implement the partial transpose
    density_op_T = partial_transpose_2(density_op)

    # Calculate through the equivalent expression N = sum(abs(\lambda_i)) when \lambda_i<0
    n = 0
    eigen_val, _ = np.linalg.eig(density_op_T)
    for val in eigen_val:
        if val < 0:
            n = n + np.abs(val)
    return n


def logarithmic_negativity(density_op):
    r"""计算输入量子态的 Logarithmic Negativity :math:`E_N = ||\rho^{T_A}||`。

    Args:
        density_op (numpy.ndarray): 量子态的密度矩阵形式

    Returns:
        float: 输入的量子态的 Logarithmic Negativity

    代码示例:

    .. code-block:: python

        from paddle_quantum.utils import logarithmic_negativity
        from paddle_quantum.state import bell_state
        rho = bell_state(2)
        print("Logarithmic negativity of the Bell state is:", logarithmic_negativity(rho))

    ::

        Logarithmic negativity of the Bell state is: 1.0
    """
    # Calculate the negativity
    n = negativity(density_op)

    # Calculate through the equivalent expression
    log2_n = np.log2(2 * n + 1)
    return log2_n


def is_ppt(density_op):
    r"""计算输入量子态是否满足 PPT 条件。

    Args:
        density_op (numpy.ndarray): 量子态的密度矩阵形式

    Returns:
        bool: 输入的量子态是否满足 PPT 条件

    代码示例:

    .. code-block:: python

        from paddle_quantum.utils import is_ppt
        from paddle_quantum.state import bell_state
        rho = bell_state(2)
        print("Whether the Bell state satisfies PPT condition:", is_ppt(rho))

    ::

        Whether the Bell state satisfies PPT condition: False
    """
    # By default the PPT condition is satisfied
    ppt = True

    # Detect negative eigenvalues from the partial transposed density_op
    if negativity(density_op) > 0:
        ppt = False
    return ppt


def haar_orthogonal(n):
    r"""生成一个服从 Haar random 的正交矩阵。采样算法参考文献：arXiv:math-ph/0609050v2

        Args:
            n (int): 正交矩阵对应的量子比特数

        Returns:
            numpy.ndarray: 一个形状为 ``(2**n, 2**n)`` 随机正交矩阵
    """
    # Matrix dimension
    d = 2 ** n
    # Step 1: sample from Ginibre ensemble
    g = (np.random.randn(d, d))
    # Step 2: perform QR decomposition of G
    q, r = np.linalg.qr(g)
    # Step 3: make the decomposition unique
    lam = np.diag(r) / abs(np.diag(r))
    u = q @ np.diag(lam)

    return u


def haar_unitary(n):
    r"""生成一个服从 Haar random 的酉矩阵。采样算法参考文献：arXiv:math-ph/0609050v2

        Args:
            n (int): 酉矩阵对应的量子比特数

        Returns:
            numpy.ndarray: 一个形状为 ``(2**n, 2**n)`` 随机酉矩阵
    """
    # Matrix dimension
    d = 2 ** n
    # Step 1: sample from Ginibre ensemble
    g = (np.random.randn(d, d) + 1j * np.random.randn(d, d)) / np.sqrt(2)
    # Step 2: perform QR decomposition of G
    q, r = np.linalg.qr(g)
    # Step 3: make the decomposition unique
    lam = np.diag(r) / abs(np.diag(r))
    u = q @ np.diag(lam)

    return u


def haar_state_vector(n, real=False):
    r"""生成一个服从 Haar random 的态矢量。

        Args:
            n (int): 量子态的量子比特数
            real (bool): 生成的态矢量是否为实态矢量，默认为 ``False``

        Returns:
            numpy.ndarray: 一个形状为 ``(2**n, 1)`` 随机态矢量
    """
    # Vector dimension
    d = 2 ** n
    if real:
        # Generate a Haar random orthogonal matrix
        o = haar_orthogonal(n)
        # Perform u onto |0>, i.e., the first column of o
        phi = o[:, 0]
    else:
        # Generate a Haar random unitary
        u = haar_unitary(n)
        # Perform u onto |0>, i.e., the first column of u
        phi = u[:, 0]

    return phi


def haar_density_operator(n, k=None, real=False):
    r"""生成一个服从 Haar random 的密度矩阵。

        Args:
            n (int): 量子态的量子比特数
            k (int): 密度矩阵的秩，默认为 ``None``，表示满秩
            real (bool): 生成的密度矩阵是否为实矩阵，默认为 ``False``

        Returns:
            numpy.ndarray: 一个形状为 ``(2**n, 2**n)`` 随机密度矩阵
    """
    d = 2 ** n
    k = k if k is not None else d
    assert 0 < k <= d, 'rank is an invalid number'
    if real:
        ginibre_matrix = np.random.randn(d, k)
        rho = ginibre_matrix @ ginibre_matrix.T
    else:
        ginibre_matrix = np.random.randn(d, k) + 1j * np.random.randn(d, k)
        rho = ginibre_matrix @ ginibre_matrix.conj().T

    return rho / np.trace(rho)


class Hamiltonian:
    r""" Paddle Quantum 中的 Hamiltonian ``class``。

    用户可以通过一个 Pauli string 来实例化该 ``class``。
    """
    def __init__(self, pauli_str, compress=True):
        r""" 创建一个 Hamiltonian 类。

        Args:
            pauli_str (list): 用列表定义的 Hamiltonian，如 ``[(1, 'Z0, Z1'), (2, 'I')]``
            compress (bool): 是否对输入的 list 进行自动合并（例如 ``(1, 'Z0, Z1')`` 和 ``(2, 'Z1, Z0')`` 这两项将被自动合并），默认为 ``True``

        Note:
            如果设置 ``compress=False``，则不会对输入的合法性进行检验。
        """
        self.__coefficients = None
        self.__terms = None
        self.__pauli_words_r = []
        self.__pauli_words = []
        self.__sites = []
        self.__nqubits = None
        # when internally updating the __pauli_str, be sure to set __update_flag to True
        self.__pauli_str = pauli_str
        self.__update_flag = True
        self.__decompose()
        if compress:
            self.__compress()

    def __getitem__(self, indices):
        new_pauli_str = []
        if isinstance(indices, int):
            indices = [indices]
        elif isinstance(indices, slice):
            indices = list(range(self.n_terms)[indices])
        elif isinstance(indices, tuple):
            indices = list(indices)

        for index in indices:
            new_pauli_str.append([self.coefficients[index], ','.join(self.terms[index])])
        return Hamiltonian(new_pauli_str, compress=False)

    def __add__(self, h_2):
        new_pauli_str = self.pauli_str.copy()
        if isinstance(h_2, float) or isinstance(h_2, int):
            new_pauli_str.extend([[float(h_2), 'I']])
        else:
            new_pauli_str.extend(h_2.pauli_str)
        return Hamiltonian(new_pauli_str)

    def __mul__(self, other):
        new_pauli_str = copy.deepcopy(self.pauli_str)
        for i in range(len(new_pauli_str)):
            new_pauli_str[i][0] *= other
        return Hamiltonian(new_pauli_str, compress=False)

    def __sub__(self, other):
        return self.__add__(other.__mul__(-1))

    def __str__(self):
        str_out = ''
        for idx in range(self.n_terms):
            str_out += '{} '.format(self.coefficients[idx])
            for _ in range(len(self.terms[idx])):
                str_out += self.terms[idx][_]
                if _ != len(self.terms[idx]) - 1:
                    str_out += ', '
            if idx != self.n_terms - 1:
                str_out += '\n'
        return str_out

    def __repr__(self):
        return 'paddle_quantum.Hamiltonian object: \n' + self.__str__()

    @property
    def n_terms(self):
        r"""返回该哈密顿量的项数

        Returns:
            int :哈密顿量的项数
        """
        return len(self.__pauli_str)

    @property
    def pauli_str(self):
        r"""返回哈密顿量对应的 Pauli string

        Returns:
            list : 哈密顿量对应的 Pauli string
        """
        return self.__pauli_str

    @property
    def terms(self):
        r"""返回哈密顿量中的每一项构成的列表

        Returns:
            list :哈密顿量中的每一项，i.e. ``[['Z0, Z1'], ['I']]``
        """
        if self.__update_flag:
            self.__decompose()
            return self.__terms
        else:
            return self.__terms

    @property
    def coefficients(self):
        r""" 返回哈密顿量中的每一项对应的系数构成的列表

        Returns:
            list :哈密顿量中每一项的系数，i.e. ``[1.0, 2.0]``
        """
        if self.__update_flag:
            self.__decompose()
            return self.__coefficients
        else:
            return self.__coefficients

    @property
    def pauli_words(self):
        r"""返回哈密顿量中每一项对应的 Pauli word 构成的列表

        Returns:
            list :每一项对应的 Pauli word，i.e. ``['ZIZ', 'IIX']``
        """
        if self.__update_flag:
            self.__decompose()
            return self.__pauli_words
        else:
            return self.__pauli_words

    @property
    def pauli_words_r(self):
        r"""返回哈密顿量中每一项对应的简化（不包含 I） Pauli word 组成的列表

        Returns:
            list :不包含 "I" 的 Pauli word 构成的列表，i.e. ``['ZXZZ', 'Z', 'X']``
        """
        if self.__update_flag:
            self.__decompose()
            return self.__pauli_words_r
        else:
            return self.__pauli_words_r

    @property
    def sites(self):
        r"""返回该哈密顿量中的每一项对应的量子比特编号组成的列表

        Returns:
            list :哈密顿量中每一项所对应的量子比特编号构成的列表，i.e. ``[[1, 2], [0]]``
        """
        if self.__update_flag:
            self.__decompose()
            return self.__sites
        else:
            return self.__sites

    @property
    def n_qubits(self):
        r"""返回该哈密顿量对应的量子比特数

        Returns:
            int :量子比特数
        """
        if self.__update_flag:
            self.__decompose()
            return self.__nqubits
        else:
            return self.__nqubits

    def __decompose(self):
        r"""将哈密顿量分解为不同的形式

        Notes:
            这是一个内部函数，你不需要直接使用它
            这是一个比较基础的函数，它负责将输入的 Pauli string 拆分为不同的形式并存储在内部变量中
        """
        self.__pauli_words = []
        self.__pauli_words_r = []
        self.__sites = []
        self.__terms = []
        self.__coefficients = []
        self.__nqubits = 1
        new_pauli_str = []
        for coefficient, pauli_term in self.__pauli_str:
            pauli_word_r = ''
            site = []
            single_pauli_terms = re.split(r',\s*', pauli_term.upper())
            self.__coefficients.append(float(coefficient))
            self.__terms.append(single_pauli_terms)
            for single_pauli_term in single_pauli_terms:
                match_I = re.match(r'I', single_pauli_term, flags=re.I)
                if match_I:
                    assert single_pauli_term[0].upper() == 'I', \
                        'The offset is defined with a sole letter "I", i.e. (3.0, "I")'
                    pauli_word_r += 'I'
                    site.append('')
                else:
                    match = re.match(r'([XYZ])([0-9]+)', single_pauli_term, flags=re.I)
                    if match:
                        pauli_word_r += match.group(1).upper()
                        assert int(match.group(2)) not in site, 'each Pauli operator should act on different qubit'
                        site.append(int(match.group(2)))
                    else:
                        raise Exception(
                            'Operators should be defined with a string composed of Pauli operators followed' +
                            'by qubit index on which it act, separated with ",". i.e. "Z0, X1"')
                    self.__nqubits = max(self.__nqubits, int(match.group(2)) + 1)
            self.__pauli_words_r.append(pauli_word_r)
            self.__sites.append(site)
            new_pauli_str.append([float(coefficient), pauli_term.upper()])

        for term_index in range(len(self.__pauli_str)):
            pauli_word = ['I' for _ in range(self.__nqubits)]
            site = self.__sites[term_index]
            for site_index in range(len(site)):
                if type(site[site_index]) == int:
                    pauli_word[site[site_index]] = self.__pauli_words_r[term_index][site_index]
            self.__pauli_words.append(''.join(pauli_word))
            self.__pauli_str = new_pauli_str
            self.__update_flag = False

    def __compress(self):
        r""" 对同类项进行合并。

        Notes:
            这是一个内部函数，你不需要直接使用它
        """
        if self.__update_flag:
            self.__decompose()
        else:
            pass
        new_pauli_str = []
        flag_merged = [False for _ in range(self.n_terms)]
        for term_idx_1 in range(self.n_terms):
            if not flag_merged[term_idx_1]:
                for term_idx_2 in range(term_idx_1 + 1, self.n_terms):
                    if not flag_merged[term_idx_2]:
                        if self.pauli_words[term_idx_1] == self.pauli_words[term_idx_2]:
                            self.__coefficients[term_idx_1] += self.__coefficients[term_idx_2]
                            flag_merged[term_idx_2] = True
                    else:
                        pass
                if self.__coefficients[term_idx_1] != 0:
                    new_pauli_str.append([self.__coefficients[term_idx_1], ','.join(self.__terms[term_idx_1])])
        self.__pauli_str = new_pauli_str
        self.__update_flag = True

    def decompose_with_sites(self):
        r"""将 pauli_str 分解为系数、泡利字符串的简化形式以及它们分别作用的量子比特下标。

        Returns:
            tuple: 包含如下元素的 tuple:

                 - coefficients (list): 元素为每一项的系数
                 - pauli_words_r (list): 元素为每一项的泡利字符串的简化形式，例如 'Z0, Z1, X3' 这一项的泡利字符串为 'ZZX'
                 - sites (list): 元素为每一项作用的量子比特下标，例如 'Z0, Z1, X3' 这一项的 site 为 [0, 1, 3]

        """
        if self.__update_flag:
            self.__decompose()
        return self.coefficients, self.__pauli_words_r, self.__sites

    def decompose_pauli_words(self):
        r"""将 pauli_str 分解为系数和泡利字符串。

        Returns:
            tuple: 包含如下元素的 tuple:

                - coefficients(list): 元素为每一项的系数
                - pauli_words(list): 元素为每一项的泡利字符串，例如 'Z0, Z1, X3' 这一项的泡利字符串为 'ZZIX'
        """
        if self.__update_flag:
            self.__decompose()
        else:
            pass
        return self.coefficients, self.__pauli_words

    def construct_h_matrix(self, n_qubit=None):
        r"""构建 Hamiltonian 在 Z 基底下的矩阵。

        Returns:
            np.ndarray: Z 基底下的哈密顿量矩阵形式
        """
        coefs, pauli_words, sites = self.decompose_with_sites()
<<<<<<< HEAD
        n_qubit = 1
        for site in sites:
            if type(site[0]) is int:
                n_qubit = max(n_qubit, max(site) + 1)
=======
        if n_qubit is None:
            n_qubit = 1
            for site in sites:
                if type(site[0]) is int:
                    print(n_qubit,(site))
                    n_qubit = max(n_qubit, max(site) + 1)
        else:
            assert n_qubit>=self.n_qubits,"输入的量子数不小于哈密顿量表达式中所对应的量子比特数"
>>>>>>> 45eda406
        h_matrix = np.zeros([2 ** n_qubit, 2 ** n_qubit], dtype='complex64')
        spin_ops = SpinOps(n_qubit, use_sparse=True)
        for idx in range(len(coefs)):
            op = coefs[idx] * sparse.eye(2 ** n_qubit, dtype='complex64')
            for site_idx in range(len(sites[idx])):
                if re.match(r'X', pauli_words[idx][site_idx], re.I):
                    op = op.dot(spin_ops.sigx_p[sites[idx][site_idx]])
                elif re.match(r'Y', pauli_words[idx][site_idx], re.I):
                    op = op.dot(spin_ops.sigy_p[sites[idx][site_idx]])
                elif re.match(r'Z', pauli_words[idx][site_idx], re.I):
                    op = op.dot(spin_ops.sigz_p[sites[idx][site_idx]])
            h_matrix += op
        return h_matrix


class SpinOps:
    r"""矩阵表示下的自旋算符，可以用来构建哈密顿量矩阵或者自旋可观测量。

    """
    def __init__(self, size: int, use_sparse=False):
        r"""SpinOps 的构造函数，用于实例化一个 SpinOps 对象。

        Args:
            size (int): 系统的大小（有几个量子比特）
            use_sparse (bool): 是否使用 sparse matrix 计算，默认为 ``False``
        """
        self.size = size
        self.id = sparse.eye(2, dtype='complex128')
        self.__sigz = sparse.bsr.bsr_matrix([[1, 0], [0, -1]], dtype='complex64')
        self.__sigy = sparse.bsr.bsr_matrix([[0, -1j], [1j, 0]], dtype='complex64')
        self.__sigx = sparse.bsr.bsr_matrix([[0, 1], [1, 0]], dtype='complex64')
        self.__sigz_p = []
        self.__sigy_p = []
        self.__sigx_p = []
        self.__sparse = use_sparse
        for i in range(self.size):
            self.__sigz_p.append(self.__direct_prod_op(spin_op=self.__sigz, spin_index=i))
            self.__sigy_p.append(self.__direct_prod_op(spin_op=self.__sigy, spin_index=i))
            self.__sigx_p.append(self.__direct_prod_op(spin_op=self.__sigx, spin_index=i))

    @property
    def sigz_p(self):
        r""" :math:`Z` 基底下的 :math:`S^z_i` 算符。

        Returns:
            list : :math:`S^z_i` 算符组成的列表，其中每一项对应不同的 :math:`i`
        """
        return self.__sigz_p

    @property
    def sigy_p(self):
        r""" :math:`Z` 基底下的 :math:`S^y_i` 算符。

        Returns:
            list : :math:`S^y_i` 算符组成的列表，其中每一项对应不同的 :math:`i`
        """
        return self.__sigy_p

    @property
    def sigx_p(self):
        r""" :math:`Z` 基底下的 :math:`S^x_i` 算符。

        Returns:
            list : :math:`S^x_i` 算符组成的列表，其中每一项对应不同的 :math:`i`
        """
        return self.__sigx_p

    def __direct_prod_op(self, spin_op, spin_index):
        r"""直积，得到第 n 个自旋（量子比特）上的自旋算符

        Args:
            spin_op: 单体自旋算符
            spin_index: 标记第 n 个自旋（量子比特）

        Returns:
            scipy.sparse or np.ndarray: 直积后的自旋算符，其数据类型取决于 self.__use_sparse
        """
        s_p = copy.copy(spin_op)
        for i in range(self.size):
            if i < spin_index:
                s_p = sparse.kron(self.id, s_p)
            elif i > spin_index:
                s_p = sparse.kron(s_p, self.id)
        if self.__sparse:
            return s_p
        else:
            return s_p.toarray()


def __input_args_dtype_check(
        show_arrow,
        save_gif,
        filename,
        view_angle,
        view_dist
):
    r"""
    该函数实现对输入默认参数的数据类型检查，保证输入函数中的参数为所允许的数据类型

    Args:
        show_arrow (bool): 是否展示向量的箭头，默认为 False
        save_gif (bool): 是否存储 gif 动图
        filename (str): 存储的 gif 动图的名字
        view_angle (list or tuple): 视图的角度，
            第一个元素为关于xy平面的夹角[0-360],第二个元素为关于xz平面的夹角[0-360], 默认为 (30, 45)
        view_dist (int): 视图的距离，默认为 7
    """

    if show_arrow is not None:
        assert type(show_arrow) == bool, \
            'the type of "show_arrow" should be "bool".'
    if save_gif is not None:
        assert type(save_gif) == bool, \
            'the type of "save_gif" should be "bool".'
    if save_gif:
        if filename is not None:
            assert type(filename) == str, \
                'the type of "filename" should be "str".'
            other, ext = os.path.splitext(filename)
            assert ext == '.gif', 'The suffix of the file name must be "gif".'
            # If it does not exist, create a folder
            path, file = os.path.split(filename)
            if not os.path.exists(path):
                os.makedirs(path)
    if view_angle is not None:
        assert type(view_angle) == list or type(view_angle) == tuple, \
            'the type of "view_angle" should be "list" or "tuple".'
        for i in range(2):
            assert type(view_angle[i]) == int, \
                'the type of "view_angle[0]" and "view_angle[1]" should be "int".'
    if view_dist is not None:
        assert type(view_dist) == int, \
            'the type of "view_dist" should be "int".'


def __density_matrix_convert_to_bloch_vector(density_matrix):
    r"""该函数将密度矩阵转化为bloch球面上的坐标

    Args:
        density_matrix (numpy.ndarray): 输入的密度矩阵

    Returns:
        bloch_vector (numpy.ndarray): 存储bloch向量的 x,y,z 坐标，向量的模长，向量的颜色
    """

    # Pauli Matrix
    pauli_x = np.array([[0, 1], [1, 0]])
    pauli_y = np.array([[0, -1j], [1j, 0]])
    pauli_z = np.array([[1, 0], [0, -1]])

    # Convert a density matrix to a Bloch vector.
    ax = np.trace(np.dot(density_matrix, pauli_x)).real
    ay = np.trace(np.dot(density_matrix, pauli_y)).real
    az = np.trace(np.dot(density_matrix, pauli_z)).real

    # Calc the length of bloch vector
    length = ax ** 2 + ay ** 2 + az ** 2
    length = sqrt(length)
    if length > 1.0:
        length = 1.0

    # Calc the color of bloch vector, the value of the color is proportional to the length
    color = length

    bloch_vector = [ax, ay, az, length, color]

    # You must use an array, which is followed by slicing and taking a column
    bloch_vector = np.array(bloch_vector)

    return bloch_vector


def __plot_bloch_sphere(
        ax,
        bloch_vectors=None,
        show_arrow=False,
        clear_plt=True,
        rotating_angle_list=None,
        view_angle=None,
        view_dist=None,
        set_color=None
):
    r"""将 Bloch 向量展示在 Bloch 球面上

    Args:
        ax (Axes3D(fig)): 画布的句柄
        bloch_vectors (numpy.ndarray): 存储bloch向量的 x,y,z 坐标，向量的模长，向量的颜色
        show_arrow (bool): 是否展示向量的箭头，默认为 False
        clear_plt (bool): 是否要清空画布，默认为 True，每次画图的时候清空画布再画图
        rotating_angle_list (list): 旋转角度的列表，用于展示旋转轨迹
        view_angle (list): 视图的角度，
            第一个元素为关于xy平面的夹角[0-360],第二个元素为关于xz平面的夹角[0-360], 默认为 (30, 45)
        view_dist (int): 视图的距离，默认为 7
        set_color (str): 设置指定的颜色，请查阅cmap表，默认为 "红-黑-根据向量的模长渐变" 颜色方案
    """
    # Assign a value to an empty variable
    if view_angle is None:
        view_angle = (30, 45)
    if view_dist is None:
        view_dist = 7
    # Define my_color
    if set_color is None:
        color = 'rainbow'
        black_code = '#000000'
        red_code = '#F24A29'
        if bloch_vectors is not None:
            black_to_red = mplcolors.LinearSegmentedColormap.from_list(
                'my_color',
                [(0, black_code), (1, red_code)],
                N=len(bloch_vectors[:, 4])
            )
            map_vir = plt.get_cmap(black_to_red)
            color = map_vir(bloch_vectors[:, 4])
    else:
        color = set_color

    # Set the view angle and view distance
    ax.view_init(view_angle[0], view_angle[1])
    ax.dist = view_dist

    # Draw the general frame
    def draw_general_frame():

        # Do not show the grid and original axes
        ax.grid(False)
        ax.set_axis_off()
        ax.view_init(view_angle[0], view_angle[1])
        ax.dist = view_dist

        # Set the lower limit and upper limit of each axis
        # To make the bloch_ball look less flat, the default is relatively flat
        ax.set_xlim3d(xmin=-1.5, xmax=1.5)
        ax.set_ylim3d(ymin=-1.5, ymax=1.5)
        ax.set_zlim3d(zmin=-1, zmax=1.3)

        # Draw a new axes
        coordinate_start_x, coordinate_start_y, coordinate_start_z = \
            np.array([[-1.5, 0, 0], [0, -1.5, 0], [0, 0, -1.5]])
        coordinate_end_x, coordinate_end_y, coordinate_end_z = \
            np.array([[3, 0, 0], [0, 3, 0], [0, 0, 3]])
        ax.quiver(
            coordinate_start_x, coordinate_start_y, coordinate_start_z,
            coordinate_end_x, coordinate_end_y, coordinate_end_z,
            arrow_length_ratio=0.03, color="black", linewidth=0.5
        )
        ax.text(0, 0, 1.7, r"|0⟩", color="black", fontsize=16)
        ax.text(0, 0, -1.9, r"|1⟩", color="black", fontsize=16)
        ax.text(1.9, 0, 0, r"|+⟩", color="black", fontsize=16)
        ax.text(-1.7, 0, 0, r"|–⟩", color="black", fontsize=16)
        ax.text(0, 1.7, 0, r"|i+⟩", color="black", fontsize=16)
        ax.text(0, -1.9, 0, r"|i–⟩", color="black", fontsize=16)

        # Draw a surface
        horizontal_angle = np.linspace(0, 2 * np.pi, 80)
        vertical_angle = np.linspace(0, np.pi, 80)
        surface_point_x = np.outer(np.cos(horizontal_angle), np.sin(vertical_angle))
        surface_point_y = np.outer(np.sin(horizontal_angle), np.sin(vertical_angle))
        surface_point_z = np.outer(np.ones(np.size(horizontal_angle)), np.cos(vertical_angle))
        ax.plot_surface(
            surface_point_x, surface_point_y, surface_point_z, rstride=1, cstride=1,
            color="black", linewidth=0.05, alpha=0.03
        )

        # Draw circle
        def draw_circle(circle_horizon_angle, circle_vertical_angle, linewidth=0.5, alpha=0.2):
            r = 1
            circle_point_x = r * np.cos(circle_vertical_angle) * np.cos(circle_horizon_angle)
            circle_point_y = r * np.cos(circle_vertical_angle) * np.sin(circle_horizon_angle)
            circle_point_z = r * np.sin(circle_vertical_angle)
            ax.plot(
                circle_point_x, circle_point_y, circle_point_z,
                color="black", linewidth=linewidth, alpha=alpha
            )

        # draw longitude and latitude
        def draw_longitude_and_latitude():
            # Draw longitude
            num = 3
            theta = np.linspace(0, 0, 100)
            psi = np.linspace(0, 2 * np.pi, 100)
            for i in range(num):
                theta = theta + np.pi / num
                draw_circle(theta, psi)

            # Draw latitude
            num = 6
            theta = np.linspace(0, 2 * np.pi, 100)
            psi = np.linspace(-np.pi / 2, -np.pi / 2, 100)
            for i in range(num):
                psi = psi + np.pi / num
                draw_circle(theta, psi)

            # Draw equator
            theta = np.linspace(0, 2 * np.pi, 100)
            psi = np.linspace(0, 0, 100)
            draw_circle(theta, psi, linewidth=0.5, alpha=0.2)

            # Draw prime meridian
            theta = np.linspace(0, 0, 100)
            psi = np.linspace(0, 2 * np.pi, 100)
            draw_circle(theta, psi, linewidth=0.5, alpha=0.2)

        # If the number of data points exceeds 20, no longitude and latitude lines will be drawn.
        if bloch_vectors is not None and len(bloch_vectors) < 52:
            draw_longitude_and_latitude()
        elif bloch_vectors is None:
            draw_longitude_and_latitude()

        # Draw three invisible points
        invisible_points = np.array([[0.03440399, 0.30279721, 0.95243384],
                                     [0.70776026, 0.57712403, 0.40743499],
                                     [0.46991358, -0.63717908, 0.61088792]])
        ax.scatter(
            invisible_points[:, 0], invisible_points[:, 1], invisible_points[:, 2],
            c='w', alpha=0.01
        )

    # clean plt
    if clear_plt:
        ax.cla()
        draw_general_frame()

    # Draw the data points
    if bloch_vectors is not None:
        ax.scatter(
            bloch_vectors[:, 0], bloch_vectors[:, 1], bloch_vectors[:, 2], c=color, alpha=1.0
        )

    # if show the rotating angle
    if rotating_angle_list is not None:
        bloch_num = len(bloch_vectors)
        rotating_angle_theta, rotating_angle_phi, rotating_angle_lam = rotating_angle_list[bloch_num - 1]
        rotating_angle_theta = round(rotating_angle_theta, 6)
        rotating_angle_phi = round(rotating_angle_phi, 6)
        rotating_angle_lam = round(rotating_angle_lam, 6)

        # Shown at the top right of the perspective
        display_text_angle = [-(view_angle[0] - 10), (view_angle[1] + 10)]
        text_point_x = 2 * np.cos(display_text_angle[0]) * np.cos(display_text_angle[1])
        text_point_y = 2 * np.cos(display_text_angle[0]) * np.sin(-display_text_angle[1])
        text_point_z = 2 * np.sin(-display_text_angle[0])
        ax.text(text_point_x, text_point_y, text_point_z, r'$\theta=' + str(rotating_angle_theta) + r'$',
                color="black", fontsize=14)
        ax.text(text_point_x, text_point_y, text_point_z - 0.1, r'$\phi=' + str(rotating_angle_phi) + r'$',
                color="black", fontsize=14)
        ax.text(text_point_x, text_point_y, text_point_z - 0.2, r'$\lambda=' + str(rotating_angle_lam) + r'$',
                color="black", fontsize=14)

    # If show the bloch_vector
    if show_arrow:
        ax.quiver(
            0, 0, 0, bloch_vectors[:, 0], bloch_vectors[:, 1], bloch_vectors[:, 2],
            arrow_length_ratio=0.05, color=color, alpha=1.0
        )
        

def plot_n_qubit_state_in_bloch_sphere(
        state,
        which_qubits=None,
        show_arrow=False,
        save_gif=False,
        save_pic=True,
        filename=None,
        view_angle=None,
        view_dist=None,
        set_color='#0000FF'
):
    r"""将输入的多量子比特的量子态展示在 Bloch 球面上

    Args:
        state (numpy.ndarray or paddle.Tensor): 输入的量子态，可以支持态矢量和密度矩阵,
        该函数下，列表内每一个量子态对应一张单独的图片
        which_qubits(list or None):若为多量子比特，则给出要展示的量子比特，默认为 None，表示全展示
        show_arrow (bool): 是否展示向量的箭头，默认为 ``False``
        save_gif (bool): 是否存储 gif 动图，默认为 ``False``
        save_pic (bool): 是否存储静态图片，默认为 ``True``
        filename (str): 存储的 gif 动图的名字
        view_angle (list or tuple): 视图的角度，
            第一个元素为关于 xy 平面的夹角 [0-360]，第二个元素为关于 xz 平面的夹角 [0-360], 默认为 ``(30, 45)``
        view_dist (int): 视图的距离，默认为 7
        set_color (str): 若要设置指定的颜色，请查阅 ``cmap`` 表。默认为蓝色
    """
    # Check input data
    __input_args_dtype_check(show_arrow, save_gif, filename, view_angle, view_dist)
  
    assert type(state) == paddle.Tensor or type(state) == np.ndarray, \
        'the type of "state" must be "paddle.Tensor" or "np.ndarray".'
    assert type(set_color) == str, \
            'the type of "set_color" should be "str".'
    
    n_qubits = int(np.log2(state.shape[0]))

    if which_qubits is None:
        which_qubits = list(range(n_qubits))
    else:
        assert type(which_qubits)==list,'the type of which_qubits should be None or list'
        assert 1<=len(which_qubits)<=n_qubits,'展示的量子数量需要小于n_qubits'
        for i in range(len(which_qubits)):
            assert 0<=which_qubits[i]<n_qubits, '0<which_qubits[i]<n_qubits'
            
    # Assign a value to an empty variable
    if filename is None:
        filename = 'state_in_bloch_sphere.gif'
    if view_angle is None:
        view_angle = (30, 45)
    if view_dist is None:
        view_dist = 7

    # Convert Tensor to numpy
    if type(state) == paddle.Tensor:
        state = state.numpy()

    #state_vector to density matrix
    if state.shape[0]>=2 and state.size==state.shape[0]:
        state_vector = state
        state = np.outer(state_vector, np.conj(state_vector))
    
    #多量子态分解
    if state.shape[0]>2:
        rho = paddle.to_tensor(state)
        tmp_s = []
        for q in which_qubits:
            tmp_s.append(partial_trace_discontiguous(rho,[q]))
        state = tmp_s
    else:
        state = [state]
    state_len = len(state)
    
    # Calc the bloch_vectors
    bloch_vector_list = []
    for i in range(state_len):
        bloch_vector_tmp = __density_matrix_convert_to_bloch_vector(state[i])
        bloch_vector_list.append(bloch_vector_tmp)

    # List must be converted to array for slicing.
    bloch_vectors = np.array(bloch_vector_list)

    # A update function for animation class
    def update(frame):
        view_rotating_angle = 5
        new_view_angle = [view_angle[0], view_angle[1] + view_rotating_angle * frame]
        __plot_bloch_sphere(
            ax, bloch_vectors, show_arrow, clear_plt=True,
            view_angle=new_view_angle, view_dist=view_dist, set_color=set_color
        )

    # Dynamic update and save
    if save_gif:
        # Helper function to plot vectors on a sphere.
        fig = plt.figure(figsize=(8, 8), dpi=100)
        fig.subplots_adjust(left=0, right=1, bottom=0, top=1)
        ax = fig.add_subplot(111, projection='3d')

        frames_num = 7
        anim = animation.FuncAnimation(fig, update, frames=frames_num, interval=600, repeat=False)
        anim.save(filename, dpi=100, writer='pillow')
        # close the plt
        plt.close(fig)

    # Helper function to plot vectors on a sphere.
    fig = plt.figure(figsize=(8, 8), dpi=100)
    fig.subplots_adjust(left=0, right=1, bottom=0, top=1)
    dim = np.ceil(sqrt(len(which_qubits)))
    for i in range(1,len(which_qubits)+1):
        ax = fig.add_subplot(dim,dim,i,projection='3d')
        bloch_vector=np.array([bloch_vectors[i-1]])
        __plot_bloch_sphere(
        ax, bloch_vector, show_arrow, clear_plt=True,
        view_angle=view_angle, view_dist=view_dist, set_color=set_color
        )
    if save_pic:
        plt.savefig('n_qubit_state_in_bloch.png',bbox_inches='tight')
    plt.show()

def plot_state_in_bloch_sphere(
        state,
        show_arrow=False,
        save_gif=False,
        filename=None,
        view_angle=None,
        view_dist=None,
        set_color=None
):
    r"""将输入的量子态展示在 Bloch 球面上

    Args:
        state (list(numpy.ndarray or paddle.Tensor)): 输入的量子态列表，可以支持态矢量和密度矩阵
        show_arrow (bool): 是否展示向量的箭头，默认为 ``False``
        save_gif (bool): 是否存储 gif 动图，默认为 ``False``
        filename (str): 存储的 gif 动图的名字
        view_angle (list or tuple): 视图的角度，
            第一个元素为关于 xy 平面的夹角 [0-360]，第二个元素为关于 xz 平面的夹角 [0-360], 默认为 ``(30, 45)``
        view_dist (int): 视图的距离，默认为 7
        set_color (str): 若要设置指定的颜色，请查阅 ``cmap`` 表。默认为红色到黑色的渐变颜色
    """
    # Check input data
    __input_args_dtype_check(show_arrow, save_gif, filename, view_angle, view_dist)

    assert type(state) == list or type(state) == paddle.Tensor or type(state) == np.ndarray, \
        'the type of "state" must be "list" or "paddle.Tensor" or "np.ndarray".'
    if type(state) == paddle.Tensor or type(state) == np.ndarray:
        state = [state]
    state_len = len(state)
    assert state_len >= 1, '"state" is NULL.'
    for i in range(state_len):
        assert type(state[i]) == paddle.Tensor or type(state[i]) == np.ndarray, \
            'the type of "state[i]" should be "paddle.Tensor" or "numpy.ndarray".'
    if set_color is not None:
        assert type(set_color) == str, \
            'the type of "set_color" should be "str".'

    # Assign a value to an empty variable
    if filename is None:
        filename = 'state_in_bloch_sphere.gif'
    if view_angle is None:
        view_angle = (30, 45)
    if view_dist is None:
        view_dist = 7

    # Convert Tensor to numpy
    for i in range(state_len):
        if type(state[i]) == paddle.Tensor:
            state[i] = state[i].numpy()

    # Convert state_vector to density_matrix
    for i in range(state_len):
        if state[i].size == 2:
            state_vector = state[i]
            state[i] = np.outer(state_vector, np.conj(state_vector))

    # Calc the bloch_vectors
    bloch_vector_list = []
    for i in range(state_len):
        bloch_vector_tmp = __density_matrix_convert_to_bloch_vector(state[i])
        bloch_vector_list.append(bloch_vector_tmp)

    # List must be converted to array for slicing.
    bloch_vectors = np.array(bloch_vector_list)

    # A update function for animation class
    def update(frame):
        view_rotating_angle = 5
        new_view_angle = [view_angle[0], view_angle[1] + view_rotating_angle * frame]
        __plot_bloch_sphere(
            ax, bloch_vectors, show_arrow, clear_plt=True,
            view_angle=new_view_angle, view_dist=view_dist, set_color=set_color
        )

    # Dynamic update and save
    if save_gif:
        # Helper function to plot vectors on a sphere.
        fig = plt.figure(figsize=(8, 8), dpi=100)
        fig.subplots_adjust(left=0, right=1, bottom=0, top=1)
        ax = fig.add_subplot(111, projection='3d')

        frames_num = 7
        anim = animation.FuncAnimation(fig, update, frames=frames_num, interval=600, repeat=False)
        anim.save(filename, dpi=100, writer='pillow')
        # close the plt
        plt.close(fig)

    # Helper function to plot vectors on a sphere.
    fig = plt.figure(figsize=(8, 8), dpi=100)
    fig.subplots_adjust(left=0, right=1, bottom=0, top=1)
    

    ax = fig.add_subplot(111, projection='3d')
    __plot_bloch_sphere(
    ax, bloch_vectors, show_arrow, clear_plt=True,
    view_angle=view_angle, view_dist=view_dist, set_color=set_color
    )

    plt.show()


def plot_rotation_in_bloch_sphere(
        init_state,
        rotating_angle,
        show_arrow=False,
        save_gif=False,
        filename=None,
        view_angle=None,
        view_dist=None,
        color_scheme=None,
):
    r"""在 Bloch 球面上刻画从初始量子态开始的旋转轨迹

    Args:
        init_state (numpy.ndarray or paddle.Tensor): 输入的初始量子态，可以支持态矢量和密度矩阵
        rotating_angle (list(float)): 旋转角度 ``[theta, phi, lam]``
        show_arrow (bool): 是否展示向量的箭头，默认为 ``False``
        save_gif (bool): 是否存储 gif 动图，默认为 ``False``
        filename (str): 存储的 gif 动图的名字
        view_angle (list or tuple): 视图的角度，
            第一个元素为关于 xy 平面的夹角 [0-360]，第二个元素为关于 xz 平面的夹角 [0-360], 默认为 ``(30, 45)``
        view_dist (int): 视图的距离，默认为 7
        color_scheme (list(str,str,str)): 分别是初始颜色，轨迹颜色，结束颜色。若要设置指定的颜色，请查阅 ``cmap`` 表。默认为红色
    """
    # Check input data
    __input_args_dtype_check(show_arrow, save_gif, filename, view_angle, view_dist)

    assert type(init_state) == paddle.Tensor or type(init_state) == np.ndarray, \
        'the type of input data should be "paddle.Tensor" or "numpy.ndarray".'
    assert type(rotating_angle) == tuple or type(rotating_angle) == list, \
        'the type of rotating_angle should be "tuple" or "list".'
    assert len(rotating_angle) == 3, \
        'the rotating_angle must include [theta=paddle.Tensor, phi=paddle.Tensor, lam=paddle.Tensor].'
    for i in range(3):
        assert type(rotating_angle[i]) == paddle.Tensor or type(rotating_angle[i]) == float, \
            'the rotating_angle must include [theta=paddle.Tensor, phi=paddle.Tensor, lam=paddle.Tensor].'
    if color_scheme is not None:
        assert type(color_scheme) == list and len(color_scheme) <= 3, \
            'the type of "color_scheme" should be "list" and ' \
            'the length of "color_scheme" should be less than or equal to "3".'
        for i in range(len(color_scheme)):
            assert type(color_scheme[i]) == str, \
                'the type of "color_scheme[i] should be "str".'

    # Assign a value to an empty variable
    if filename is None:
        filename = 'rotation_in_bloch_sphere.gif'

    # Assign colors to bloch vectors
    color_list = ['orangered', 'lightsalmon', 'darkred']
    if color_scheme is not None:
        for i in range(len(color_scheme)):
            color_list[i] = color_scheme[i]
    set_init_color, set_trac_color, set_end_color = color_list

    theta, phi, lam = rotating_angle

    # Convert Tensor to numpy
    if type(init_state) == paddle.Tensor:
        init_state = init_state.numpy()

    # Convert state_vector to density_matrix
    if init_state.size == 2:
        state_vector = init_state
        init_state = np.outer(state_vector, np.conj(state_vector))

    # Rotating angle
    def rotating_operation(rotating_angle_each):
        gate_matrix = simulator.u_gate_matrix(rotating_angle_each)
        return np.matmul(np.matmul(gate_matrix, init_state), gate_matrix.conj().T)

    # Rotating angle division
    rotating_frame = 50
    rotating_angle_list = []
    state = []
    for i in range(rotating_frame + 1):
        angle_each = [theta / rotating_frame * i, phi / rotating_frame * i, lam / rotating_frame * i]
        rotating_angle_list.append(angle_each)
        state.append(rotating_operation(angle_each))

    state_len = len(state)
    # Calc the bloch_vectors
    bloch_vector_list = []
    for i in range(state_len):
        bloch_vector_tmp = __density_matrix_convert_to_bloch_vector(state[i])
        bloch_vector_list.append(bloch_vector_tmp)

    # List must be converted to array for slicing.
    bloch_vectors = np.array(bloch_vector_list)

    # A update function for animation class
    def update(frame):
        frame = frame + 2
        if frame <= len(bloch_vectors) - 1:
            __plot_bloch_sphere(
                ax, bloch_vectors[1:frame], show_arrow=show_arrow, clear_plt=True,
                rotating_angle_list=rotating_angle_list,
                view_angle=view_angle, view_dist=view_dist, set_color=set_trac_color
            )

            # The starting and ending bloch vector has to be shown
            # show starting vector
            __plot_bloch_sphere(
                ax, bloch_vectors[:1],  show_arrow=True, clear_plt=False,
                view_angle=view_angle, view_dist=view_dist, set_color=set_init_color
            )

        # Show ending vector
        if frame == len(bloch_vectors):
            __plot_bloch_sphere(
                ax, bloch_vectors[frame - 1:frame], show_arrow=True, clear_plt=False,
                view_angle=view_angle, view_dist=view_dist, set_color=set_end_color
            )

    if save_gif:
        # Helper function to plot vectors on a sphere.
        fig = plt.figure(figsize=(8, 8), dpi=100)
        fig.subplots_adjust(left=0, right=1, bottom=0, top=1)
        ax = fig.add_subplot(111, projection='3d')

        # Dynamic update and save
        stop_frames = 15
        frames_num = len(bloch_vectors) - 2 + stop_frames
        anim = animation.FuncAnimation(fig, update, frames=frames_num, interval=100, repeat=False)
        anim.save(filename, dpi=100, writer='pillow')
        # close the plt
        plt.close(fig)

    # Helper function to plot vectors on a sphere.
    fig = plt.figure(figsize=(8, 8), dpi=100)
    fig.subplots_adjust(left=0, right=1, bottom=0, top=1)
    ax = fig.add_subplot(111, projection='3d')

    # Draw the penultimate bloch vector
    update(len(bloch_vectors) - 3)
    # Draw the last bloch vector
    update(len(bloch_vectors) - 2)

    plt.show()


def pauli_basis(n):
    r"""生成 n 量子比特的泡利基空间
    Args:
        n (int): 量子比特的数量

    Return:
        tuple:
            basis_str: 泡利基空间的一组基底表示（array形式）
            label_str: 泡利基空间对应的一组基底表示（标签形式），形如``[ 'X', 'Y', 'Z', 'I']``
    """
    sigma_x = np.array([[0, 1],  [1, 0]], dtype=np.complex128)
    sigma_y = np.array([[0, -1j], [1j, 0]], dtype=np.complex128)
    sigma_z = np.array([[1, 0],  [0, -1]], dtype=np.complex128)
    sigma_id = np.array([[1, 0],  [0, 1]], dtype=np.complex128)
    pauli = [sigma_x, sigma_y, sigma_z, sigma_id]
    labels = ['X', 'Y', 'Z', 'I']

    num_qubits = n
    num = 1
    if num_qubits > 0:
        basis_str = pauli[:]
        label_str = labels[:]
        pauli_basis = pauli[:]
        palui_label = labels[:]
        while num < num_qubits:
            length = len(basis_str)
            for i in range(4):
                for j in range(length):
                    basis_str.append(np.kron(basis_str[j], pauli_basis[i]))
                    label_str.append(label_str[j] + palui_label[i])
            basis_str = basis_str[-1:-4**(num+1)-1:-1]
            label_str = label_str[-1:-4**(num+1)-1:-1]
            num += 1
        return basis_str, label_str


def decompose(matrix):
    r"""生成 n 量子比特的泡利基空间
    Args:
        matrix (numpy.ndarray): 要分解的矩阵

    Return:
        pauli_form (list): 返回矩阵分解后的哈密顿量，形如 ``[[1, 'Z0, Z1'], [2, 'I']]``
    """
    if np.log2(len(matrix)) % 1 != 0:
        print("Please input correct matrix!")
        return -1
    basis_space, label_str = pauli_basis(np.log2(len(matrix)))
    coefficients = []  # 对应的系数
    pauli_word = []  # 对应的label
    pauli_form = []  # 输出pauli_str list形式：[[1, 'Z0, Z1'], [2, 'I']]
    for i in range(len(basis_space)):
        # 求系数
        a_ij = 1/len(matrix) * np.trace(matrix@basis_space[i])
        if a_ij != 0:
            if a_ij.imag != 0:
                coefficients.append(a_ij)
            else:
                coefficients.append(a_ij.real)
            pauli_word.append(label_str[i])
    for i in range(len(coefficients)):
        pauli_site = []  # 临时存放一个基
        pauli_site.append(coefficients[i])
        word = ''
        for j in range(len(pauli_word[0])):
            if pauli_word[i] == 'I'*int(np.log2(len(matrix))):
                word = 'I'  # 和Hamiltonian类似，若全是I就用一个I指代
                break
            if pauli_word[i][j] == 'I':
                continue   # 如果是I就不加数字下标
            if j != 0 and len(word) != 0:
                word += ','
            word += pauli_word[i][j]
            word += str(j)  # 对每一个label加标签，说明是作用在哪个比特
        pauli_site.append(word)  # 添加上对应作用的门
        pauli_form.append(pauli_site)

    return pauli_form

def img_to_density_matrix(img_file):
    r"""将图片编码为密度矩阵
    Args:
        img_file: 图片文件

    Return:
        rho:密度矩阵 ``
    """
    img_matrix = matplotlib.image.imread(img_file)
    
    #将图片转为灰度图
    img_matrix = img_matrix.mean(axis=2)
    
    #填充矩阵,使其变为[2**n,2**n]的矩阵
    length = int(2**np.ceil(np.log2(np.max(img_matrix.shape))))
    img_matrix = np.pad(img_matrix,((0,length-img_matrix.shape[0]),(0,length-img_matrix.shape[1])),'constant')
    #trace为1的密度矩阵
    rho = img_matrix@img_matrix.T
    rho = rho/np.trace(rho)
    return rho<|MERGE_RESOLUTION|>--- conflicted
+++ resolved
@@ -924,12 +924,6 @@
             np.ndarray: Z 基底下的哈密顿量矩阵形式
         """
         coefs, pauli_words, sites = self.decompose_with_sites()
-<<<<<<< HEAD
-        n_qubit = 1
-        for site in sites:
-            if type(site[0]) is int:
-                n_qubit = max(n_qubit, max(site) + 1)
-=======
         if n_qubit is None:
             n_qubit = 1
             for site in sites:
@@ -938,7 +932,6 @@
                     n_qubit = max(n_qubit, max(site) + 1)
         else:
             assert n_qubit>=self.n_qubits,"输入的量子数不小于哈密顿量表达式中所对应的量子比特数"
->>>>>>> 45eda406
         h_matrix = np.zeros([2 ** n_qubit, 2 ** n_qubit], dtype='complex64')
         spin_ops = SpinOps(n_qubit, use_sparse=True)
         for idx in range(len(coefs)):
